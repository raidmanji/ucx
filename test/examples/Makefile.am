--- conflicted
+++ resolved
@@ -13,11 +13,7 @@
 	ucx_profiling.c \
 	ucp_client_server.c
 
-<<<<<<< HEAD
-EXAMPLE_CC_FLAGS = -lucs -I$(includedir) -L$(libdir) -Werror -Wl,-rpath,$(libdir)
-=======
-EXAMPLE_CC_FLAGS = -lucs -I$(includedir) -L$(libdir) -pedantic -Wall -Werror -Wl,-rpath,$(libdir)
->>>>>>> 3bf30c20
+EXAMPLE_CC_FLAGS = -lucs -I$(includedir) -L$(libdir) -Wall -Werror -Wl,-rpath,$(libdir)
 
 installcheck-local:
 	@echo "INSTALLCHECK: Compiling examples with installed library"
