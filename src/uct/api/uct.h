--- conflicted
+++ resolved
@@ -314,22 +314,6 @@
  * @brief  Memory domain capability flags.
  */
 enum {
-<<<<<<< HEAD
-    UCT_MD_FLAG_ALLOC     = UCS_BIT(0),  /**< MD support memory allocation */
-    UCT_MD_FLAG_REG       = UCS_BIT(1),  /**< MD support memory registration */
-    UCT_MD_FLAG_NEED_MEMH = UCS_BIT(2),  /**< The transport needs a valid local
-                                              memory handle for zero-copy operations */
-    UCT_MD_FLAG_NEED_RKEY = UCS_BIT(3),  /**< The transport needs a valid
-                                              remote memory key for remote memory
-                                              operations */
-    UCT_MD_FLAG_ADVISE    = UCS_BIT(4),  /**< MD support memory advice */
-    UCT_MD_FLAG_FIXED     = UCS_BIT(5),  /**< MD support memory allocation with
-                                              fixed address */
-    UCT_MD_FLAG_SOCK_ADDR = UCS_BIT(6)   /**< MD support for client-server
-                                              connection establishment via
-                                              sockaddr */
-
-=======
     UCT_MD_FLAG_ALLOC      = UCS_BIT(0),  /**< MD supports memory allocation */
     UCT_MD_FLAG_REG        = UCS_BIT(1),  /**< MD supports memory registration */
     UCT_MD_FLAG_NEED_MEMH  = UCS_BIT(2),  /**< The transport needs a valid local
@@ -340,10 +324,12 @@
     UCT_MD_FLAG_ADVISE     = UCS_BIT(4),  /**< MD supports memory advice */
     UCT_MD_FLAG_FIXED      = UCS_BIT(5),  /**< MD supports memory allocation with
                                                fixed address */
-    UCT_MD_FLAG_RKEY_PTR   = UCS_BIT(6)   /**< MD supports direct access to
+    UCT_MD_FLAG_RKEY_PTR   = UCS_BIT(6),  /**< MD supports direct access to
                                                remote memory via a pointer that
                                                is returned by @ref uct_rkey_ptr */
->>>>>>> 886a9c3d
+    UCT_MD_FLAG_SOCK_ADDR  = UCS_BIT(7)   /**< MD support for client-server
+                                               connection establishment via
+                                               sockaddr */
 };
 
 
