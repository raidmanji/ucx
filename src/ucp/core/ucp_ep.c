/**
* Copyright (C) Mellanox Technologies Ltd. 2001-2020.  ALL RIGHTS RESERVED.
* Copyright (C) Los Alamos National Security, LLC. 2019 ALL RIGHTS RESERVED.
*
* See file LICENSE for terms.
*/

#ifdef HAVE_CONFIG_H
#  include "config.h"
#endif

#include "ucp_ep.h"
#include "ucp_worker.h"
#include "ucp_am.h"
#include "ucp_rkey.h"
#include "ucp_ep.inl"
#include "ucp_request.inl"

#include <ucp/wireup/wireup_ep.h>
#include <ucp/wireup/wireup.h>
#include <ucp/wireup/wireup_cm.h>
#include <ucp/tag/eager.h>
#include <ucp/tag/offload.h>
#include <ucp/proto/proto_select.h>
#include <ucp/rndv/rndv.h>
#include <ucp/stream/stream.h>
#include <ucp/core/ucp_listener.h>
#include <ucs/datastruct/queue.h>
#include <ucs/debug/memtrack.h>
#include <ucs/debug/log.h>
#include <ucs/sys/string.h>
#include <ucs/sys/sock.h>
#include <string.h>


typedef struct {
    double reg_growth;
    double reg_overhead;
    double overhead;
    double latency;
    size_t bw;
} ucp_ep_thresh_params_t;

extern const ucp_request_send_proto_t ucp_stream_am_proto;
extern const ucp_request_send_proto_t ucp_am_proto;
extern const ucp_request_send_proto_t ucp_am_reply_proto;

#ifdef ENABLE_STATS
static ucs_stats_class_t ucp_ep_stats_class = {
    .name           = "ucp_ep",
    .num_counters   = UCP_EP_STAT_LAST,
    .counter_names  = {
        [UCP_EP_STAT_TAG_TX_EAGER]      = "tx_eager",
        [UCP_EP_STAT_TAG_TX_EAGER_SYNC] = "tx_eager_sync",
        [UCP_EP_STAT_TAG_TX_RNDV]       = "tx_rndv"
    }
};
#endif


void ucp_ep_config_key_reset(ucp_ep_config_key_t *key)
{
    ucp_lane_index_t i;

    memset(key, 0, sizeof(*key));
    key->num_lanes        = 0;
    for (i = 0; i < UCP_MAX_LANES; ++i) {
        key->lanes[i].rsc_index    = UCP_NULL_RESOURCE;
        key->lanes[i].proxy_lane   = UCP_NULL_LANE;
        key->lanes[i].lane_types   = 0;
        key->lanes[i].dst_md_index = UCP_NULL_RESOURCE;
    }
    key->am_lane          = UCP_NULL_LANE;
    key->wireup_lane      = UCP_NULL_LANE;
    key->cm_lane          = UCP_NULL_LANE;
    key->rkey_ptr_lane    = UCP_NULL_LANE;
    key->tag_lane         = UCP_NULL_LANE;
    key->rma_bw_md_map    = 0;
    key->reachable_md_map = 0;
    key->dst_md_cmpts     = NULL;
    key->ep_check_map     = 0;
    key->err_mode         = UCP_ERR_HANDLING_MODE_NONE;
    key->status           = UCS_OK;
    memset(key->am_bw_lanes,  UCP_NULL_LANE, sizeof(key->am_bw_lanes));
    memset(key->rma_lanes,    UCP_NULL_LANE, sizeof(key->rma_lanes));
    memset(key->rma_bw_lanes, UCP_NULL_LANE, sizeof(key->rma_bw_lanes));
    memset(key->amo_lanes,    UCP_NULL_LANE, sizeof(key->amo_lanes));
}

ucs_status_t ucp_ep_create_base(ucp_worker_h worker, const char *peer_name,
                                const char *message, ucp_ep_h *ep_p)
{
    ucp_lane_index_t lane;
    ucs_status_t status;
    ucp_ep_h ep;

    ep = ucs_strided_alloc_get(&worker->ep_alloc, "ucp_ep");
    if (ep == NULL) {
        ucs_error("Failed to allocate ep");
        status = UCS_ERR_NO_MEMORY;
        goto err;
    }

    ep->cfg_index                 = UCP_WORKER_CFG_INDEX_NULL;
    ep->worker                    = worker;
    ep->am_lane                   = UCP_NULL_LANE;
    ep->flags                     = 0;
    ep->conn_sn                   = UCP_EP_MATCH_CONN_SN_MAX;
    ucp_ep_ext_gen(ep)->user_data = NULL;
    ucp_ep_ext_gen(ep)->err_cb    = NULL;
    ucp_ep_ext_gen(ep)->ids       = ucs_malloc(sizeof(ucp_ep_ids_t),
                                               "ep_ids");
    if (ucp_ep_ext_gen(ep)->ids == NULL) {
        ucs_error("Failed to allocate ep keys");
        status = UCS_ERR_NO_MEMORY;
        goto err_free_ep;
    }

    ucp_ep_ext_gen(ep)->ids->local  = UCP_EP_ID_INVALID;
    ucp_ep_ext_gen(ep)->ids->remote = UCP_EP_ID_INVALID;

    UCS_STATIC_ASSERT(sizeof(ucp_ep_ext_gen(ep)->ep_match) >=
                      sizeof(ucp_ep_ext_gen(ep)->listener));
    UCS_STATIC_ASSERT(sizeof(ucp_ep_ext_gen(ep)->ep_match) >=
                      sizeof(ucp_ep_ext_gen(ep)->flush_state));
    memset(&ucp_ep_ext_gen(ep)->ep_match, 0,
           sizeof(ucp_ep_ext_gen(ep)->ep_match));

    ucp_stream_ep_init(ep);
    ucp_am_ep_init(ep);

    for (lane = 0; lane < UCP_MAX_LANES; ++lane) {
        ep->uct_eps[lane] = NULL;
    }

#if ENABLE_DEBUG_DATA
    ucs_snprintf_zero(ep->peer_name, UCP_WORKER_NAME_MAX, "%s", peer_name);
#endif

    /* Create statistics */
    status = UCS_STATS_NODE_ALLOC(&ep->stats, &ucp_ep_stats_class,
                                  worker->stats, "-%p", ep);
    if (status != UCS_OK) {
        goto err_free_keys;
    }

    ucs_list_head_init(&ucp_ep_ext_gen(ep)->ep_list);

    *ep_p = ep;
    ucs_debug("created ep %p to %s %s", ep, ucp_ep_peer_name(ep), message);
    return UCS_OK;

err_free_keys:
    ucs_free(ucp_ep_ext_gen(ep)->ids);
err_free_ep:
    ucs_strided_alloc_put(&worker->ep_alloc, ep);
err:
    return status;
}

<<<<<<< HEAD
=======
void ucp_ep_destroy_base(ucp_ep_h ep)
{
    UCS_STATS_NODE_FREE(ep->stats);
    ucs_free(ucp_ep_ext_gen(ep)->ids);
    ucs_strided_alloc_put(&ep->worker->ep_alloc, ep);
}

>>>>>>> fa49476c
ucs_status_t ucp_worker_create_ep(ucp_worker_h worker, unsigned ep_init_flags,
                                  const char *peer_name, const char *message,
                                  ucp_ep_h *ep_p)
{
    ucs_status_t status;
    ucp_ep_h ep;

    status = ucp_ep_create_base(worker, peer_name, message, &ep);
    if (status != UCS_OK) {
        goto err;
    }

<<<<<<< HEAD
    if (!(ep_init_flags & UCP_EP_INIT_FLAG_MEM_TYPE)) {
        ucs_list_add_tail(&worker->all_eps, &ucp_ep_ext_gen(ep)->ep_list);
=======
    if ((worker->context->config.ext.proto_indirect_id == UCS_CONFIG_ON) ||
        ((worker->context->config.ext.proto_indirect_id == UCS_CONFIG_AUTO) &&
         (ep_init_flags & UCP_EP_INIT_ERR_MODE_PEER_FAILURE))) {
        ep->flags |= UCP_EP_FLAG_INDIRECT_ID;
    }

    status = ucs_ptr_map_put(&worker->ptr_map, ep,
                             !!(ep->flags & UCP_EP_FLAG_INDIRECT_ID),
                             &ucp_ep_ext_gen(ep)->ids->local);
    if (status != UCS_OK) {
        goto err_destroy_ep_base;
>>>>>>> fa49476c
    }

    ucs_list_add_tail(&worker->all_eps, &ucp_ep_ext_gen(ep)->ep_list);
    *ep_p = ep;

    return UCS_OK;

err_destroy_ep_base:
    ucp_ep_destroy_base(ep);
err:
    return status;
}

void ucp_ep_delete(ucp_ep_h ep)
{
    ucs_status_t status;

    ucs_callbackq_remove_if(&ep->worker->uct->progress_q,
                            ucp_wireup_msg_ack_cb_pred, ep);
    ucs_list_del(&ucp_ep_ext_gen(ep)->ep_list);
    ucs_assert(ucp_ep_ext_gen(ep)->ids->local != UCP_EP_ID_INVALID);
    status = ucs_ptr_map_del(&ep->worker->ptr_map, ucp_ep_local_id(ep));
    if (status != UCS_OK) {
        ucs_warn("ep %p local id 0x%"PRIxPTR": ucs_ptr_map_del failed with status %s",
                 ep, ucp_ep_local_id(ep), ucs_status_string(status));
    }

    ucp_ep_destroy_base(ep);
}

ucs_status_t
ucp_ep_create_sockaddr_aux(ucp_worker_h worker, unsigned ep_init_flags,
                           const ucp_unpacked_address_t *remote_address,
                           ucp_ep_h *ep_p)
{
    ucp_wireup_ep_t *wireup_ep;
    ucs_status_t status;
    ucp_ep_h ep;

    /* allocate endpoint */
    status = ucp_worker_create_ep(worker, ep_init_flags, remote_address->name,
                                  "listener", &ep);
    if (status != UCS_OK) {
        goto err;
    }

    status = ucp_ep_init_create_wireup(ep, ep_init_flags, &wireup_ep);
    if (status != UCS_OK) {
        goto err_delete;
    }

    status = ucp_wireup_ep_connect_aux(wireup_ep, ep_init_flags, remote_address);
    if (status != UCS_OK) {
        goto err_destroy_wireup_ep;
    }

    *ep_p = ep;
    return status;

err_destroy_wireup_ep:
    uct_ep_destroy(ep->uct_eps[0]);
err_delete:
    ucp_ep_delete(ep);
err:
    return status;
}

void ucp_ep_config_key_set_err_mode(ucp_ep_config_key_t *key,
                                    unsigned ep_init_flags)
{
    key->err_mode = (ep_init_flags & UCP_EP_INIT_ERR_MODE_PEER_FAILURE) ?
                    UCP_ERR_HANDLING_MODE_PEER : UCP_ERR_HANDLING_MODE_NONE;
}

int ucp_ep_is_sockaddr_stub(ucp_ep_h ep)
{
    /* Only a sockaddr client-side endpoint may be created as a "stub" */
    return ucp_ep_get_rsc_index(ep, 0) == UCP_NULL_RESOURCE;
}

static ucs_status_t
ucp_ep_adjust_params(ucp_ep_h ep, const ucp_ep_params_t *params)
{
    /* handle a case where the existing endpoint is incomplete */

    if (params->field_mask & UCP_EP_PARAM_FIELD_ERR_HANDLING_MODE) {
        if (ucp_ep_config(ep)->key.err_mode != params->err_mode) {
            ucs_error("asymmetric endpoint configuration is not supported, "
                      "error handling level mismatch");
            return UCS_ERR_UNSUPPORTED;
        }
    }

    if (params->field_mask & UCP_EP_PARAM_FIELD_ERR_HANDLER) {
        ucp_ep_ext_gen(ep)->user_data = params->err_handler.arg;
        ucp_ep_ext_gen(ep)->err_cb    = params->err_handler.cb;
    }

    if (params->field_mask & UCP_EP_PARAM_FIELD_USER_DATA) {
        /* user_data overrides err_handler.arg */
        ucp_ep_ext_gen(ep)->user_data = params->user_data;
    }

    return UCS_OK;
}

ucs_status_t ucp_worker_create_mem_type_endpoints(ucp_worker_h worker)
{
    ucp_context_h context = worker->context;
    ucp_unpacked_address_t local_address;
    ucs_memory_type_t mem_type;
    ucs_status_t status;
    void *address_buffer;
    size_t address_length;

    for (mem_type = 0; mem_type < UCS_MEMORY_TYPE_LAST; mem_type++) {
        if (UCP_MEM_IS_ACCESSIBLE_FROM_CPU(mem_type) ||
            !context->mem_type_access_tls[mem_type]) {
            continue;
        }

        status = ucp_address_pack(worker, NULL,
                                  context->mem_type_access_tls[mem_type],
                                  UCP_ADDRESS_PACK_FLAGS_ALL, NULL,
                                  &address_length, &address_buffer);
        if (status != UCS_OK) {
            goto err_cleanup_eps;
        }

        status = ucp_address_unpack(worker, address_buffer,
                                    UCP_ADDRESS_PACK_FLAGS_ALL, &local_address);
        if (status != UCS_OK) {
            goto err_free_address_buffer;
        }

        status = ucp_ep_create_to_worker_addr(worker, UINT64_MAX,
                                              &local_address,
                                              UCP_EP_INIT_FLAG_MEM_TYPE,
                                              "mem type",
                                              &worker->mem_type_ep[mem_type]);
        if (status != UCS_OK) {
            goto err_free_address_list;
        }

        ucs_free(local_address.address_list);
        ucs_free(address_buffer);
    }

    return UCS_OK;

err_free_address_list:
    ucs_free(local_address.address_list);
err_free_address_buffer:
    ucs_free(address_buffer);
err_cleanup_eps:
    ucp_worker_destroy_mem_type_endpoints(worker);
    return status;
}

void ucp_worker_destroy_mem_type_endpoints(ucp_worker_h worker)
{
    ucs_memory_type_t mem_type;

    for (mem_type = 0; mem_type < UCS_MEMORY_TYPE_LAST; ++mem_type) {
        if (worker->mem_type_ep[mem_type] != NULL) {
           ucp_ep_destroy_internal(worker->mem_type_ep[mem_type]);
           worker->mem_type_ep[mem_type] = NULL;
        }
    }
}

ucs_status_t ucp_ep_init_create_wireup(ucp_ep_h ep, unsigned ep_init_flags,
                                       ucp_wireup_ep_t **wireup_ep)
{
    ucp_ep_config_key_t key;
    ucs_status_t status;

    ucp_ep_config_key_reset(&key);
    ucp_ep_config_key_set_err_mode(&key, ep_init_flags);

    key.num_lanes             = 1;
    /* all operations will use the first lane, which is a stub endpoint before
     * reconfiguration */
    key.am_lane = 0;
    if (ucp_worker_sockaddr_is_cm_proto(ep->worker)) {
        key.cm_lane = 0;
    } else {
        key.wireup_lane = 0;
    }

    status = ucp_worker_get_ep_config(ep->worker, &key, 0, &ep->cfg_index);
    if (status != UCS_OK) {
        return status;
    }

    ep->am_lane = key.am_lane;
    if (!ucp_ep_has_cm_lane(ep)) {
        ep->flags |= UCP_EP_FLAG_CONNECT_REQ_QUEUED;
    }

    status = ucp_wireup_ep_create(ep, &ep->uct_eps[0]);
    if (status != UCS_OK) {
        return status;
    }

    *wireup_ep = ucs_derived_of(ep->uct_eps[0], ucp_wireup_ep_t);
    return UCS_OK;
}

ucs_status_t ucp_ep_create_to_worker_addr(ucp_worker_h worker,
                                          uint64_t local_tl_bitmap,
                                          const ucp_unpacked_address_t *remote_address,
                                          unsigned ep_init_flags,
                                          const char *message, ucp_ep_h *ep_p)
{
    unsigned addr_indices[UCP_MAX_LANES];
    ucs_status_t status;
    ucp_ep_h ep;

    /* allocate endpoint */
    status = ucp_worker_create_ep(worker, ep_init_flags, remote_address->name,
                                  message, &ep);
    if (status != UCS_OK) {
        goto err;
    }

    /* initialize transport endpoints */
    status = ucp_wireup_init_lanes(ep, ep_init_flags, local_tl_bitmap,
                                   remote_address, addr_indices);
    if (status != UCS_OK) {
        goto err_delete;
    }

    ucs_assert(!(ucp_ep_get_tl_bitmap(ep) & ~local_tl_bitmap));

    *ep_p = ep;
    return UCS_OK;

err_delete:
    ucp_ep_delete(ep);
err:
    return status;
}

static ucs_status_t ucp_ep_create_to_sock_addr(ucp_worker_h worker,
                                               const ucp_ep_params_t *params,
                                               ucp_ep_h *ep_p)
{
    char peer_name[UCS_SOCKADDR_STRING_LEN];
    ucp_wireup_ep_t *wireup_ep;
    ucs_status_t status;
    ucp_ep_h ep;
    unsigned ep_init_flags;

    if (!(params->field_mask & UCP_EP_PARAM_FIELD_SOCK_ADDR)) {
        ucs_error("destination socket address is missing");
        status = UCS_ERR_INVALID_PARAM;
        goto err;
    }

    UCP_CHECK_PARAM_NON_NULL(params->sockaddr.addr, status, goto err);

    /* allocate endpoint */
    ucs_sockaddr_str(params->sockaddr.addr, peer_name, sizeof(peer_name));
    ep_init_flags = ucp_ep_init_flags(worker, params);

<<<<<<< HEAD
    status = ucp_worker_create_ep(worker, ucp_ep_init_flags(worker, params),
                                  peer_name, "from api call", &ep);
=======
    status = ucp_worker_create_ep(worker, ep_init_flags, peer_name,
                                  "from api call", &ep);
>>>>>>> fa49476c
    if (status != UCS_OK) {
        goto err;
    }

    status = ucp_ep_init_create_wireup(ep, ep_init_flags, &wireup_ep);
    if (status != UCS_OK) {
        goto err_delete;
    }

    status = ucp_ep_adjust_params(ep, params);
    if (status != UCS_OK) {
        goto err_cleanup_lanes;
    }

    status = ucp_worker_sockaddr_is_cm_proto(ep->worker) ?
             ucp_ep_client_cm_connect_start(ep, params) :
             ucp_wireup_ep_connect_to_sockaddr(ep->uct_eps[0], params);
    if (status != UCS_OK) {
        goto err_cleanup_lanes;
    }

    *ep_p = ep;
    return UCS_OK;

err_cleanup_lanes:
    ucp_ep_cleanup_lanes(ep);
err_delete:
    ucp_ep_delete(ep);
err:
    return status;
}

/**
 * Create an endpoint on the server side connected to the client endpoint.
 */
ucs_status_t ucp_ep_create_server_accept(ucp_worker_h worker,
                                         const ucp_conn_request_h conn_request,
                                         ucp_ep_h *ep_p)
{
    const ucp_wireup_sockaddr_data_t *sa_data = &conn_request->sa_data;
    unsigned ep_init_flags                    = 0;
    ucp_unpacked_address_t           remote_addr;
    uint64_t                         addr_flags;
    unsigned                         i;
    ucs_status_t                     status;

    if (sa_data->err_mode == UCP_ERR_HANDLING_MODE_PEER) {
        ep_init_flags |= UCP_EP_INIT_ERR_MODE_PEER_FAILURE;
    }

    if (sa_data->addr_mode == UCP_WIREUP_SA_DATA_CM_ADDR) {
        addr_flags = UCP_ADDRESS_PACK_FLAG_IFACE_ADDR |
                     UCP_ADDRESS_PACK_FLAG_EP_ADDR;
    } else {
        addr_flags = UCP_ADDRESS_PACK_FLAGS_ALL;
    }

    /* coverity[overrun-local] */
    status = ucp_address_unpack(worker, sa_data + 1, addr_flags, &remote_addr);
    if (status != UCS_OK) {
        ucp_listener_reject(conn_request->listener, conn_request);
        return status;
    }

    switch (sa_data->addr_mode) {
    case UCP_WIREUP_SA_DATA_FULL_ADDR:
        /* create endpoint to the worker address we got in the private data */
        status = ucp_ep_create_to_worker_addr(worker, UINT64_MAX, &remote_addr,
                                              ep_init_flags |
                                              UCP_EP_INIT_CREATE_AM_LANE,
                                              "listener", ep_p);
        if (status != UCS_OK) {
            goto non_cm_err_reject;
        }

        ucs_assert(ucp_ep_config(*ep_p)->key.err_mode == sa_data->err_mode);
        ucp_ep_flush_state_reset(*ep_p);
        ucp_ep_update_remote_id(*ep_p, sa_data->ep_id);
        /* send wireup request message, to connect the client to the server's
           new endpoint */
        ucs_assert(!((*ep_p)->flags & UCP_EP_FLAG_CONNECT_REQ_QUEUED));
        status = ucp_wireup_send_request(*ep_p);
        if (status != UCS_OK) {
            goto non_cm_err_destroy_ep;
        }
        break;
    case UCP_WIREUP_SA_DATA_PARTIAL_ADDR:
        status = ucp_ep_create_sockaddr_aux(worker, ep_init_flags,
                                            &remote_addr, ep_p);
        if (status != UCS_OK) {
            goto non_cm_err_reject;
        }

        ucp_ep_update_remote_id(*ep_p, sa_data->ep_id);
        /* the server's ep should be aware of the sent address from the client */
        (*ep_p)->flags |= UCP_EP_FLAG_LISTENER;
        /* NOTE: protect union */
        ucs_assert(!((*ep_p)->flags & (UCP_EP_FLAG_ON_MATCH_CTX |
                                       UCP_EP_FLAG_FLUSH_STATE_VALID)));
        status = ucp_wireup_send_pre_request(*ep_p);
        if (status != UCS_OK) {
            goto non_cm_err_destroy_ep;
        }
        break;
    case UCP_WIREUP_SA_DATA_CM_ADDR:
        ucs_assert(ucp_worker_sockaddr_is_cm_proto(worker));
        for (i = 0; i < remote_addr.address_count; ++i) {
            remote_addr.address_list[i].dev_addr  = conn_request->remote_dev_addr;
            remote_addr.address_list[i].dev_index = conn_request->sa_data.dev_index;
        }
        status = ucp_ep_cm_server_create_connected(worker,
                                                   ep_init_flags |
                                                   UCP_EP_INIT_CM_WIREUP_SERVER,
                                                   &remote_addr, conn_request,
                                                   ep_p);
        ucs_free(remote_addr.address_list);
        return status;
    default:
        ucs_fatal("client sockaddr data contains invalid address mode %d",
                  sa_data->addr_mode);
    }

    /* common non-CM flow */
    status = uct_iface_accept(conn_request->uct.iface,
                              conn_request->uct_req);
    goto non_cm_out;

non_cm_err_destroy_ep:
    ucp_ep_destroy_internal(*ep_p);
non_cm_err_reject:
    ucs_error("connection request failed on listener %p with status %s",
              conn_request->listener, ucs_status_string(status));
    uct_iface_reject(conn_request->uct.iface, conn_request->uct_req);
non_cm_out:
    ucs_free(conn_request);
    ucs_free(remote_addr.address_list);
    ucs_assert(!ucp_worker_sockaddr_is_cm_proto(worker));
    return status;
}

static ucs_status_t
ucp_ep_create_api_conn_request(ucp_worker_h worker,
                               const ucp_ep_params_t *params, ucp_ep_h *ep_p)
{
    ucp_conn_request_h conn_request = params->conn_request;
    ucp_ep_h           ep;
    ucs_status_t       status;

    status = ucp_ep_create_server_accept(worker, conn_request, &ep);
    if (status != UCS_OK) {
        return status;
    }

    status = ucp_ep_adjust_params(ep, params);
    if (status == UCS_OK) {
        *ep_p = ep;
    } else {
        ucp_ep_destroy_internal(ep);
    }

    return status;
}

static ucs_status_t
ucp_ep_create_api_to_worker_addr(ucp_worker_h worker,
                                 const ucp_ep_params_t *params, ucp_ep_h *ep_p)
{
    ucp_unpacked_address_t remote_address;
    ucp_ep_match_conn_sn_t conn_sn;
    ucs_status_t status;
    unsigned flags;
    ucp_ep_h ep;

    if (!(params->field_mask & UCP_EP_PARAM_FIELD_REMOTE_ADDRESS)) {
        status = UCS_ERR_INVALID_PARAM;
        ucs_error("remote worker address is missing");
        goto out;
    }

    UCP_CHECK_PARAM_NON_NULL(params->address, status, goto out);

    status = ucp_address_unpack(worker, params->address,
                                UCP_ADDRESS_PACK_FLAGS_ALL, &remote_address);
    if (status != UCS_OK) {
        goto out;
    }

    /* Check if there is already an unconnected internal endpoint to the same
     * destination address.
     * In case of loopback connection, search the hash table for an endpoint with
     * even/odd matching, so that every 2 endpoints connected to the local worker
     * with be paired to each other.
     * Note that if a loopback endpoint had the UCP_EP_PARAMS_FLAGS_NO_LOOPBACK
     * flag set, it will not be added to ep_match as an unexpected ep. Because
     * dest_ep_ptr will be initialized, a WIREUP_REQUEST (if sent) will have
     * dst_ep != 0. So, ucp_wireup_request() will not create an unexpected ep
     * in ep_match.
     */
    conn_sn = ucp_ep_match_get_sn(worker, remote_address.uuid);
    ep      = ucp_ep_match_retrieve(worker, remote_address.uuid,
                                    conn_sn ^
                                    (remote_address.uuid == worker->uuid), 0);
    if (ep != NULL) {
        status = ucp_ep_adjust_params(ep, params);
        if (status != UCS_OK) {
            ucp_ep_destroy_internal(ep);
        }

        ucp_ep_flush_state_reset(ep);
        ucp_stream_ep_activate(ep);
        goto out_free_address;
    }

    status = ucp_ep_create_to_worker_addr(worker, UINT64_MAX, &remote_address,
                                          ucp_ep_init_flags(worker, params),
                                          "from api call", &ep);
    if (status != UCS_OK) {
        goto out_free_address;
    }

    status = ucp_ep_adjust_params(ep, params);
    if (status != UCS_OK) {
        ucp_ep_destroy_internal(ep);
        goto out_free_address;
    }

    ep->conn_sn = conn_sn;

    /*
     * If we are connecting to our own worker, and loopback is allowed, connect
     * the endpoint to itself by updating dest_ep_ptr.
     * Otherwise, add the new ep to the matching context as an expected endpoint,
     * waiting for connection request from the peer endpoint
     */
    flags = UCP_PARAM_VALUE(EP, params, flags, FLAGS, 0);
    if ((remote_address.uuid == worker->uuid) &&
        !(flags & UCP_EP_PARAMS_FLAGS_NO_LOOPBACK)) {
        ucp_ep_update_remote_id(ep, ucp_ep_local_id(ep));
        ucp_ep_flush_state_reset(ep);
    } else {
        ucp_ep_match_insert(worker, ep, remote_address.uuid, conn_sn, 1);
    }

    /* if needed, send initial wireup message */
    if (!(ep->flags & UCP_EP_FLAG_LOCAL_CONNECTED)) {
        ucs_assert(!(ep->flags & UCP_EP_FLAG_CONNECT_REQ_QUEUED));
        status = ucp_wireup_send_request(ep);
        if (status != UCS_OK) {
            goto out_free_address;
        }
    }

    status = UCS_OK;

out_free_address:
    ucs_free(remote_address.address_list);
out:
    if (status == UCS_OK) {
        *ep_p = ep;
    }
    return status;
}

ucs_status_t ucp_ep_create(ucp_worker_h worker, const ucp_ep_params_t *params,
                           ucp_ep_h *ep_p)
{
    ucs_status_t status;
    unsigned flags;
    ucp_ep_h ep = NULL;

    UCS_ASYNC_BLOCK(&worker->async);

    flags = UCP_PARAM_VALUE(EP, params, flags, FLAGS, 0);
    if (flags & UCP_EP_PARAMS_FLAGS_CLIENT_SERVER) {
        status = ucp_ep_create_to_sock_addr(worker, params, &ep);
    } else if (params->field_mask & UCP_EP_PARAM_FIELD_CONN_REQUEST) {
        status = ucp_ep_create_api_conn_request(worker, params, &ep);
    } else if (params->field_mask & UCP_EP_PARAM_FIELD_REMOTE_ADDRESS) {
        status = ucp_ep_create_api_to_worker_addr(worker, params, &ep);
    } else {
        status = UCS_ERR_INVALID_PARAM;
    }

    if (status == UCS_OK) {
        ep->flags |= UCP_EP_FLAG_USED;
        *ep_p      = ep;
    }

    UCS_ASYNC_UNBLOCK(&worker->async);
    return status;
}

ucs_status_ptr_t ucp_ep_modify_nb(ucp_ep_h ep, const ucp_ep_params_t *params)
{
    ucp_worker_h worker = ep->worker;
    ucs_status_t status;

    if (params->field_mask & (UCP_EP_PARAM_FIELD_REMOTE_ADDRESS |
                              UCP_EP_PARAM_FIELD_SOCK_ADDR      |
                              UCP_EP_PARAM_FIELD_ERR_HANDLING_MODE)) {
        return UCS_STATUS_PTR(UCS_ERR_INVALID_PARAM);
    }

    UCS_ASYNC_BLOCK(&worker->async);

    status = ucp_ep_adjust_params(ep, params);

    UCS_ASYNC_UNBLOCK(&worker->async);

    return UCS_STATUS_PTR(status);
}

void ucp_ep_err_pending_purge(uct_pending_req_t *self, void *arg)
{
    ucp_request_t *req      = ucs_container_of(self, ucp_request_t, send.uct);
    ucs_status_t  status    = UCS_PTR_STATUS(arg);

    ucp_request_send_state_ff(req, status);
}

static void ucp_destroyed_ep_pending_purge(uct_pending_req_t *self, void *arg)
{
    ucs_bug("pending request %p on ep %p should have been flushed", self, arg);
}

void ucp_ep_destroy_internal(ucp_ep_h ep)
{
    ucs_debug("ep %p: destroy", ep);
    ucp_ep_cleanup_lanes(ep);
    if (ep->flags & UCP_EP_FLAG_TEMPORARY) {
        /* it's failed tmp ep of main ep */
        ucs_assert(ucp_ep_ext_gen(ep)->ids->local == UCP_EP_ID_INVALID);
        ucp_ep_destroy_base(ep);
    } else {
        ucp_ep_delete(ep);
    }
}

void ucp_ep_cleanup_lanes(ucp_ep_h ep)
{
    ucp_lane_index_t lane, proxy_lane;
    uct_ep_h uct_ep;

    ucs_debug("ep %p: cleanup lanes", ep);

    for (lane = 0; lane < ucp_ep_num_lanes(ep); ++lane) {
        uct_ep = ep->uct_eps[lane];
        if (uct_ep != NULL) {
            ucs_debug("ep %p: purge uct_ep[%d]=%p", ep, lane, uct_ep);
            uct_ep_pending_purge(uct_ep, ucp_destroyed_ep_pending_purge, ep);
        }
    }

    for (lane = 0; lane < ucp_ep_num_lanes(ep); ++lane) {
        uct_ep = ep->uct_eps[lane];
        if (uct_ep == NULL) {
            continue;
        }

        proxy_lane = ucp_ep_get_proxy_lane(ep, lane);
        if ((proxy_lane != UCP_NULL_LANE) && (proxy_lane != lane) &&
            (ep->uct_eps[lane] == ep->uct_eps[proxy_lane]))
        {
            /* duplicate of another lane */
            continue;
        }

        ucs_debug("ep %p: destroy uct_ep[%d]=%p", ep, lane, uct_ep);
        uct_ep_destroy(uct_ep);
    }

    for (lane = 0; lane < ucp_ep_num_lanes(ep); ++lane) {
        ep->uct_eps[lane] = NULL;
    }
}

/* Must be called with async lock held */
void ucp_ep_disconnected(ucp_ep_h ep, int force)
{
    /* remove pending slow-path progress in case it wasn't removed yet */
    ucs_callbackq_remove_if(&ep->worker->uct->progress_q,
                            ucp_worker_err_handle_remove_filter, ep);

    /* remove pending slow-path function if it wasn't removed yet */
    ucs_callbackq_remove_if(&ep->worker->uct->progress_q,
                            ucp_listener_accept_cb_remove_filter, ep);

    ucp_ep_cm_slow_cbq_cleanup(ep);

    ucp_stream_ep_cleanup(ep);
    ucp_am_ep_cleanup(ep);

    ep->flags &= ~UCP_EP_FLAG_USED;

    if ((ep->flags & (UCP_EP_FLAG_CONNECT_REQ_QUEUED |
                      UCP_EP_FLAG_REMOTE_CONNECTED)) && !force) {
        /* in case of CM connection ep has to be disconnected */
        ucs_assert(!ucp_ep_has_cm_lane(ep));

        /* Endpoints which have remote connection are destroyed only when the
         * worker is destroyed, to enable remote endpoints keep sending
         * TODO negotiate disconnect.
         */
        ucs_trace("not destroying ep %p because of connection from remote", ep);
        return;
    }

    ucp_ep_match_remove_ep(ep->worker, ep);
    ucp_ep_destroy_internal(ep);
}

unsigned ucp_ep_local_disconnect_progress(void *arg)
{
    ucp_request_t *req         = arg;
    ucp_ep_h ep                = req->send.ep;
    ucs_async_context_t *async = &ep->worker->async; /* ep becomes invalid */

    ucs_assert(!(req->flags & UCP_REQUEST_FLAG_COMPLETED));

    UCS_ASYNC_BLOCK(async);
    ucs_debug("ep %p: disconnected with request %p, %s", ep, req,
              ucs_status_string(req->status));
    ucp_ep_disconnected(ep, req->send.flush.uct_flags & UCT_FLUSH_FLAG_CANCEL);
    UCS_ASYNC_UNBLOCK(async);

    /* Complete send request from here, to avoid releasing the request while
     * slow-path element is still pending */
    ucp_request_complete_send(req, req->status);

    return 0;
}

static void ucp_ep_set_close_request(ucp_ep_h ep, ucp_request_t *request,
                                     const char *debug_msg)
{
    ucs_trace("ep %p: setting close request %p, %s", ep, request, debug_msg);

    ucp_ep_flush_state_invalidate(ep);
    ucp_ep_ext_gen(ep)->close_req.req = request;
    ep->flags                        |= UCP_EP_FLAG_CLOSE_REQ_VALID;
}

static void ucp_ep_close_flushed_callback(ucp_request_t *req)
{
    ucp_ep_h ep                = req->send.ep;
    ucs_async_context_t *async = &ep->worker->async;

    /* in case of force close, schedule ucp_ep_local_disconnect_progress to
     * destroy the ep and all its lanes */
    if (req->send.flush.uct_flags & UCT_FLUSH_FLAG_CANCEL) {
        goto out;
    }

    UCS_ASYNC_BLOCK(async);

    ucs_debug("ep %p: flags 0x%x close flushed callback for request %p", ep,
              ep->flags, req);

    if (ucp_ep_is_cm_local_connected(ep)) {
        /* Now, when close flush is completed and we are still locally connected,
         * we have to notify remote side */
        ucp_ep_cm_disconnect_cm_lane(ep);
        if (ep->flags & UCP_EP_FLAG_REMOTE_CONNECTED) {
            /* Wait disconnect notification from remote side to complete this
             * request */
            ucp_ep_set_close_request(ep, req, "close flushed callback");
            UCS_ASYNC_UNBLOCK(async);
            return;
        }
    }
    UCS_ASYNC_UNBLOCK(async);

out:
    /* If a flush is completed from a pending/completion callback, we need to
     * schedule slow-path callback to release the endpoint later, since a UCT
     * endpoint cannot be released from pending/completion callback context.
     */
    ucs_trace("adding slow-path callback to destroy ep %p", ep);
    req->send.disconnect.prog_id = UCS_CALLBACKQ_ID_NULL;
    uct_worker_progress_register_safe(ep->worker->uct,
                                      ucp_ep_local_disconnect_progress,
                                      req, UCS_CALLBACKQ_FLAG_ONESHOT,
                                      &req->send.disconnect.prog_id);
}

ucs_status_ptr_t ucp_ep_close_nb(ucp_ep_h ep, unsigned mode)
{
    const ucp_request_param_t param = {
        .op_attr_mask = UCP_OP_ATTR_FIELD_FLAGS,
        .flags        = (mode == UCP_EP_CLOSE_MODE_FORCE) ?
                        UCP_EP_CLOSE_FLAG_FORCE : 0
    };

    return ucp_ep_close_nbx(ep, &param);
}

ucs_status_ptr_t ucp_ep_close_nbx(ucp_ep_h ep, const ucp_request_param_t *param)
{
    ucp_worker_h  worker = ep->worker;
    int           force;
    void          *request;
    ucp_request_t *close_req;
    unsigned      uct_flags;

    force = ucp_request_param_flags(param) & UCP_EP_CLOSE_FLAG_FORCE;
    if (force && !ucp_ep_has_cm_lane(ep) &&
        (ucp_ep_config(ep)->key.err_mode != UCP_ERR_HANDLING_MODE_PEER)) {
        return UCS_STATUS_PTR(UCS_ERR_INVALID_PARAM);
    }

    UCS_ASYNC_BLOCK(&worker->async);

    ep->flags |= UCP_EP_FLAG_CLOSED;
    uct_flags  = force ? UCT_FLUSH_FLAG_CANCEL : UCT_FLUSH_FLAG_LOCAL;
    request    = ucp_ep_flush_internal(ep, uct_flags, 0,
                                       &ucp_request_null_param, NULL,
                                       ucp_ep_close_flushed_callback,
                                       "close");
    if (!UCS_PTR_IS_PTR(request)) {
        if (ucp_ep_is_cm_local_connected(ep) && !force) {
            /* lanes already flushed, start disconnect on CM lane */
            ucp_ep_cm_disconnect_cm_lane(ep);
            close_req = ucp_ep_cm_close_request_get(ep);
            if (close_req != NULL) {
                request = close_req + 1;
                ucp_ep_set_close_request(ep, close_req, "close");
            } else {
                request = UCS_STATUS_PTR(UCS_ERR_NO_MEMORY);
            }
        } else {
            ucp_ep_disconnected(ep, force);
        }
    }

    UCS_ASYNC_UNBLOCK(&worker->async);
    return request;
}

ucs_status_ptr_t ucp_disconnect_nb(ucp_ep_h ep)
{
    return ucp_ep_close_nb(ep, UCP_EP_CLOSE_MODE_FLUSH);
}

void ucp_ep_destroy(ucp_ep_h ep)
{
    ucp_worker_h worker = ep->worker;
    ucs_status_ptr_t *request;
    ucs_status_t status;

    UCP_WORKER_THREAD_CS_ENTER_CONDITIONAL(worker);
    request = ucp_disconnect_nb(ep);
    if (request == NULL) {
        goto out;
    } else if (UCS_PTR_IS_ERR(request)) {
        ucs_warn("disconnect failed: %s",
                 ucs_status_string(UCS_PTR_STATUS(request)));
        goto out;
    } else {
        do {
            ucp_worker_progress(worker);
            status = ucp_request_check_status(request);
        } while (status == UCS_INPROGRESS);

        ucp_request_release(request);
    }

out:
    UCP_WORKER_THREAD_CS_EXIT_CONDITIONAL(worker);
    return;
}

int ucp_ep_config_lane_is_equal(const ucp_ep_config_key_t *key1,
                                const ucp_ep_config_key_t *key2,
                                ucp_lane_index_t lane, int compare_types)
{
    return (key1->lanes[lane].rsc_index    == key2->lanes[lane].rsc_index)    &&
           (key1->lanes[lane].proxy_lane   == key2->lanes[lane].proxy_lane)   &&
           (key1->lanes[lane].dst_md_index == key2->lanes[lane].dst_md_index) &&
           (key1->lanes[lane].path_index   == key2->lanes[lane].path_index)   &&
           ((key1->lanes[lane].lane_types  == key2->lanes[lane].lane_types) ||
            !compare_types);
}

int ucp_ep_config_is_equal(const ucp_ep_config_key_t *key1,
                           const ucp_ep_config_key_t *key2)
{
    ucp_lane_index_t lane;
    int i;

    if ((key1->num_lanes        != key2->num_lanes)                                ||
        memcmp(key1->rma_lanes,    key2->rma_lanes,    sizeof(key1->rma_lanes))    ||
        memcmp(key1->am_bw_lanes,  key2->am_bw_lanes,  sizeof(key1->am_bw_lanes))  ||
        memcmp(key1->rma_bw_lanes, key2->rma_bw_lanes, sizeof(key1->rma_bw_lanes)) ||
        memcmp(key1->amo_lanes,    key2->amo_lanes,    sizeof(key1->amo_lanes))    ||
        (key1->rma_bw_md_map    != key2->rma_bw_md_map)                            ||
        (key1->reachable_md_map != key2->reachable_md_map)                         ||
        (key1->am_lane          != key2->am_lane)                                  ||
        (key1->tag_lane         != key2->tag_lane)                                 ||
        (key1->wireup_lane      != key2->wireup_lane)                              ||
        (key1->cm_lane          != key2->cm_lane)                                  ||
        (key1->rkey_ptr_lane    != key2->rkey_ptr_lane)                            ||
        (key1->ep_check_map     != key2->ep_check_map)                             ||
        (key1->err_mode         != key2->err_mode)                                 ||
        (key1->status           != key2->status))
    {
        return 0;
    }

    for (lane = 0; lane < key1->num_lanes; ++lane) {
        if (!ucp_ep_config_lane_is_equal(key1, key2, lane, 1))
        {
            return 0;
        }
    }

    for (i = 0; i < ucs_popcount(key1->reachable_md_map); ++i) {
        if (key1->dst_md_cmpts[i] != key2->dst_md_cmpts[i]) {
            return 0;
        }
    }

    return 1;
}

static void ucp_ep_config_calc_params(ucp_worker_h worker,
                                      const ucp_ep_config_t *config,
                                      const ucp_lane_index_t *lanes,
                                      ucp_ep_thresh_params_t *params)
{
    ucp_context_h context = worker->context;
    ucp_md_map_t md_map   = 0;
    ucp_lane_index_t lane;
    ucp_rsc_index_t rsc_index;
    ucp_md_index_t md_index;
    uct_md_attr_t *md_attr;
    uct_iface_attr_t *iface_attr;
    int i;

    memset(params, 0, sizeof(*params));

    for (i = 0; (i < UCP_MAX_LANES) && (lanes[i] != UCP_NULL_LANE); i++) {
        lane      = lanes[i];
        rsc_index = config->key.lanes[lane].rsc_index;
        if (rsc_index == UCP_NULL_RESOURCE) {
            continue;
        }

        md_index   = config->md_index[lane];
        iface_attr = ucp_worker_iface_get_attr(worker, rsc_index);

        if (!(md_map & UCS_BIT(md_index))) {
            md_map |= UCS_BIT(md_index);
            md_attr = &context->tl_mds[md_index].attr;
            if (md_attr->cap.flags & UCT_MD_FLAG_REG) {
                params->reg_growth   += md_attr->reg_cost.m;
                params->reg_overhead += md_attr->reg_cost.c;
                params->overhead     += iface_attr->overhead;
                params->latency      += ucp_tl_iface_latency(context,
                                                             &iface_attr->latency);
            }
        }

        params->bw += ucp_tl_iface_bandwidth(context, &iface_attr->bandwidth);
    }
}

static size_t ucp_ep_config_calc_rndv_thresh(ucp_worker_t *worker,
                                             const ucp_ep_config_t *config,
                                             const ucp_lane_index_t *eager_lanes,
                                             const ucp_lane_index_t *rndv_lanes,
                                             int recv_reg_cost)
{
    ucp_context_h context = worker->context;
    double diff_percent   = 1.0 - context->config.ext.rndv_perf_diff / 100.0;
    ucp_ep_thresh_params_t eager_zcopy;
    ucp_ep_thresh_params_t rndv;
    double numerator, denumerator;
    ucp_rsc_index_t eager_rsc_index;
    uct_iface_attr_t *eager_iface_attr;
    double rts_latency;

    /* All formulas and descriptions are listed at
     * https://github.com/openucx/ucx/wiki/Rendezvous-Protocol-threshold-for-multilane-mode */

    ucp_ep_config_calc_params(worker, config, eager_lanes, &eager_zcopy);
    ucp_ep_config_calc_params(worker, config, rndv_lanes, &rndv);

    if ((eager_zcopy.bw == 0) || (rndv.bw == 0)) {
        goto fallback;
    }

    eager_rsc_index  = config->key.lanes[eager_lanes[0]].rsc_index;
    eager_iface_attr = ucp_worker_iface_get_attr(worker, eager_rsc_index);

    /* RTS/RTR latency is used from lanes[0] */
    rts_latency      = ucp_tl_iface_latency(context, &eager_iface_attr->latency);

    numerator = diff_percent * (rndv.reg_overhead * (1 + recv_reg_cost) +
                                (2 * rts_latency) + (2 * rndv.latency) +
                                (2 * eager_zcopy.overhead) + rndv.overhead) -
                eager_zcopy.reg_overhead - eager_zcopy.overhead;

    denumerator = eager_zcopy.reg_growth +
                  1.0 / ucs_min(eager_zcopy.bw, context->config.ext.bcopy_bw) -
                  diff_percent *
                  (rndv.reg_growth * (1 + recv_reg_cost) + 1.0 / rndv.bw);

    if ((numerator > 0) && (denumerator > 0)) {
        return ucs_max(numerator / denumerator, eager_iface_attr->cap.am.max_bcopy);
    }

fallback:
    return context->config.ext.rndv_thresh_fallback;
}

static size_t ucp_ep_thresh(size_t thresh_value, size_t min_value,
                            size_t max_value)
{
    size_t thresh;

    ucs_assert(min_value <= max_value);

    thresh = ucs_max(min_value, thresh_value);
    thresh = ucs_min(max_value, thresh);

    return thresh;
}

static size_t ucp_ep_config_calc_rma_zcopy_thresh(ucp_worker_t *worker,
                                                  const ucp_ep_config_t *config,
                                                  const ucp_lane_index_t *rma_lanes)
{
    ucp_context_h context = worker->context;
    double bcopy_bw       = context->config.ext.bcopy_bw;
    ucp_ep_thresh_params_t rma;
    uct_md_attr_t *md_attr;
    double numerator, denumerator;
    double reg_overhead, reg_growth;

    ucp_ep_config_calc_params(worker, config, rma_lanes, &rma);

    if (rma.bw == 0) {
        goto fallback;
    }

    md_attr = &context->tl_mds[config->md_index[rma_lanes[0]]].attr;
    if (md_attr->cap.flags & UCT_MD_FLAG_NEED_MEMH) {
        reg_overhead = rma.reg_overhead;
        reg_growth   = rma.reg_growth;
    } else {
        reg_overhead = 0;
        reg_growth   = 0;
    }

    numerator   = reg_overhead;
    denumerator = (1 / bcopy_bw) - reg_growth;

    if (denumerator > 0) {
        return numerator / denumerator;
    }

fallback:
    return SIZE_MAX;
}

static void ucp_ep_config_adjust_max_short(ssize_t *max_short,
                                           size_t thresh)
{
    *max_short = ucs_min((size_t)(*max_short + 1), thresh) - 1;
    ucs_assert(*max_short >= -1);
}

/* With tag offload, SW RNDV requests are temporarily stored in the receiver
 * user buffer when matched. Thus, minimum message size allowed to be sent with
 * RNDV protocol should be bigger than maximal possible SW RNDV request
 * (i.e. header plus packed keys size). */
size_t ucp_ep_tag_offload_min_rndv_thresh(ucp_ep_config_t *config)
{
    return sizeof(ucp_rndv_rts_hdr_t) + config->rndv.rkey_size;
}

static void ucp_ep_config_set_am_rndv_thresh(ucp_worker_h worker,
                                             uct_iface_attr_t *iface_attr,
                                             uct_md_attr_t *md_attr,
                                             ucp_ep_config_t *config,
                                             size_t min_rndv_thresh,
                                             size_t max_rndv_thresh,
                                             ucp_rndv_thresh_t *thresh)
{
    ucp_context_h context = worker->context;
    size_t rndv_thresh, rndv_local_thresh, min_thresh;

    ucs_assert(config->key.am_lane != UCP_NULL_LANE);
    ucs_assert(config->key.lanes[config->key.am_lane].rsc_index != UCP_NULL_RESOURCE);

    if (!ucp_ep_config_test_rndv_support(config)) {
        /* Disable RNDV */
        ucs_trace("AM rendezvous protocol is not supported");
        return;
    }

    if (context->config.ext.rndv_thresh == UCS_MEMUNITS_AUTO) {
        /* auto - Make UCX calculate the AM rndv threshold on its own.*/
        rndv_thresh = ucp_ep_config_calc_rndv_thresh(worker, config,
                                                     config->key.am_bw_lanes,
                                                     config->key.am_bw_lanes,
                                                     0);
        rndv_local_thresh = context->config.ext.rndv_send_nbr_thresh;
        ucs_trace("active message rendezvous threshold is %zu", rndv_thresh);
    } else {
        rndv_thresh       = context->config.ext.rndv_thresh;
        rndv_local_thresh = context->config.ext.rndv_thresh;

        /* adjust max_short if rndv_thresh is set externally */
        ucp_ep_config_adjust_max_short(&config->tag.eager.max_short,
                                       rndv_thresh);
    }

    min_thresh     = ucs_max(iface_attr->cap.am.min_zcopy, min_rndv_thresh);
    thresh->remote = ucp_ep_thresh(rndv_thresh, min_thresh, max_rndv_thresh);
    thresh->local  = ucp_ep_thresh(rndv_local_thresh, min_thresh, max_rndv_thresh);

    ucs_trace("Active Message rndv threshold is %zu (fast local compl: %zu)",
              thresh->remote, thresh->local);
}

static void ucp_ep_config_set_rndv_thresh(ucp_worker_t *worker,
                                          ucp_ep_config_t *config,
                                          ucp_lane_index_t *lanes,
                                          size_t min_rndv_thresh,
                                          size_t max_rndv_thresh,
                                          ucp_rndv_thresh_t *thresh)
{
    ucp_context_t *context = worker->context;
    ucp_lane_index_t lane  = lanes[0];
    ucp_rsc_index_t rsc_index;
    size_t rndv_thresh, rndv_local_thresh, min_thresh;
    uct_iface_attr_t *iface_attr;

    if (lane == UCP_NULL_LANE) {
        goto out_not_supported;
    }

    rsc_index = config->key.lanes[lane].rsc_index;
    if (rsc_index == UCP_NULL_RESOURCE) {
        goto out_not_supported;
    }

    iface_attr = ucp_worker_iface_get_attr(worker, rsc_index);

    if (!ucp_ep_config_test_rndv_support(config)) {
        /* Disable RNDV */
        goto out_not_supported;
    } else if (context->config.ext.rndv_thresh == UCS_MEMUNITS_AUTO) {
        /* auto - Make UCX calculate the RMA (get_zcopy) rndv threshold on its own.*/
        rndv_thresh       = ucp_ep_config_calc_rndv_thresh(worker, config,
                                                           config->key.am_bw_lanes,
                                                           lanes, 1);
        rndv_local_thresh = context->config.ext.rndv_send_nbr_thresh;
    } else {
        rndv_thresh       = context->config.ext.rndv_thresh;
        rndv_local_thresh = context->config.ext.rndv_thresh;

        /* adjust max_short if rndv_thresh is set externally */
        ucp_ep_config_adjust_max_short(&config->tag.eager.max_short,
                                       rndv_thresh);
    }

    min_thresh = ucs_max(iface_attr->cap.get.min_zcopy, min_rndv_thresh);

    /* TODO: need to check minimal PUT Zcopy */
    thresh->remote = ucp_ep_thresh(rndv_thresh, min_thresh, max_rndv_thresh);
    thresh->local  = ucp_ep_thresh(rndv_local_thresh, min_thresh, max_rndv_thresh);

    ucs_trace("rndv threshold is %zu (fast local compl: %zu)",
              thresh->remote, thresh->local);

    return;

out_not_supported:
    ucs_trace("rendezvous (get_zcopy) protocol is not supported");
}

static void ucp_ep_config_set_memtype_thresh(ucp_memtype_thresh_t *max_eager_short,
                                             ssize_t max_short, int num_mem_type_mds)
{
    if (!num_mem_type_mds) {
        max_eager_short->memtype_off = max_short;
    }

    max_eager_short->memtype_on = max_short;
}

static void ucp_ep_config_init_attrs(ucp_worker_t *worker, ucp_rsc_index_t rsc_index,
                                     ucp_ep_msg_config_t *config, size_t max_short,
                                     size_t max_bcopy, size_t max_zcopy,
                                     size_t max_iov, size_t max_hdr,
                                     uint64_t short_flag, uint64_t bcopy_flag,
                                     uint64_t zcopy_flag, unsigned hdr_len,
                                     size_t adjust_min_val)
{
    ucp_context_t *context = worker->context;
    const uct_md_attr_t *md_attr;
    uct_iface_attr_t *iface_attr;
    size_t it;
    size_t zcopy_thresh;
    int mem_type;

    iface_attr = ucp_worker_iface_get_attr(worker, rsc_index);

    if ((iface_attr->cap.flags & short_flag)) {
        config->max_short = max_short - hdr_len;
    } else {
        config->max_short = -1;
    }

    if (iface_attr->cap.flags & bcopy_flag) {
        config->max_bcopy = max_bcopy;
    } else {
        config->max_bcopy = SIZE_MAX;
    }

    md_attr = &context->tl_mds[context->tl_rscs[rsc_index].md_index].attr;
    if (!(iface_attr->cap.flags & zcopy_flag) ||
        ((md_attr->cap.flags & UCT_MD_FLAG_NEED_MEMH) &&
         !(md_attr->cap.flags & UCT_MD_FLAG_REG))) {
        return;
    }

    config->max_zcopy = max_zcopy;
    config->max_hdr   = max_hdr;
    config->max_iov   = ucs_min(UCP_MAX_IOV, max_iov);

    if (context->config.ext.zcopy_thresh == UCS_MEMUNITS_AUTO) {
        config->zcopy_auto_thresh = 1;
        for (it = 0; it < UCP_MAX_IOV; ++it) {
            zcopy_thresh = ucp_ep_config_get_zcopy_auto_thresh(
                               it + 1, &md_attr->reg_cost, context,
                               ucp_tl_iface_bandwidth(context,
                                                      &iface_attr->bandwidth));
            zcopy_thresh = ucs_min(zcopy_thresh, adjust_min_val);
            config->sync_zcopy_thresh[it] = zcopy_thresh;
            config->zcopy_thresh[it]      = zcopy_thresh;
        }
    } else {
        config->zcopy_auto_thresh    = 0;
        config->sync_zcopy_thresh[0] = config->zcopy_thresh[0] =
                ucs_min(context->config.ext.zcopy_thresh, adjust_min_val);

        /* adjust max_short if zcopy_thresh is set externally */
        ucp_ep_config_adjust_max_short(&config->max_short,
                                       config->zcopy_thresh[0]);
    }

    for (mem_type = 0; mem_type < UCS_MEMORY_TYPE_LAST; mem_type++) {
        if (UCP_MEM_IS_ACCESSIBLE_FROM_CPU(mem_type)) {
            config->mem_type_zcopy_thresh[mem_type] = config->zcopy_thresh[0];
        } else if (md_attr->cap.reg_mem_types & UCS_BIT(mem_type)) {
            config->mem_type_zcopy_thresh[mem_type] = 1;
        }
    }
}

static ucs_status_t ucp_ep_config_key_copy(ucp_ep_config_key_t *dst,
                                           const ucp_ep_config_key_t *src)
{
    *dst = *src;
    dst->dst_md_cmpts = ucs_calloc(ucs_popcount(src->reachable_md_map),
                                   sizeof(*dst->dst_md_cmpts),
                                   "ucp_dst_md_cmpts");
    if (dst->dst_md_cmpts == NULL) {
        ucs_error("failed to allocate ucp_ep dest component list");
        return UCS_ERR_NO_MEMORY;
    }

    memcpy(dst->dst_md_cmpts, src->dst_md_cmpts,
           ucs_popcount(src->reachable_md_map) * sizeof(*dst->dst_md_cmpts));
    return UCS_OK;
}

ucs_status_t ucp_ep_config_init(ucp_worker_h worker, ucp_ep_config_t *config,
                                const ucp_ep_config_key_t *key)
{
    ucp_context_h context              = worker->context;
    ucp_lane_index_t tag_lanes[2]      = {UCP_NULL_LANE, UCP_NULL_LANE};
    ucp_lane_index_t rkey_ptr_lanes[2] = {UCP_NULL_LANE, UCP_NULL_LANE};
    ucp_lane_index_t get_zcopy_lane_count;
    ucp_lane_index_t put_zcopy_lane_count;
    ucp_ep_rma_config_t *rma_config;
    uct_iface_attr_t *iface_attr;
    uct_md_attr_t *md_attr;
    ucs_memory_type_t mem_type;
    ucp_rsc_index_t rsc_index;
    ucp_lane_index_t lane, i;
    size_t max_rndv_thresh, max_am_rndv_thresh;
    size_t min_rndv_thresh, min_am_rndv_thresh;
    size_t rma_zcopy_thresh;
    double rndv_max_bw[UCS_MEMORY_TYPE_LAST], scale, bw;
    ucs_status_t status;
    size_t it;
    uint8_t mem_type_index;

    memset(config, 0, sizeof(*config));

    status = ucp_ep_config_key_copy(&config->key, key);
    if (status != UCS_OK) {
        goto err;
    }

    /* Default settings */
    for (it = 0; it < UCP_MAX_IOV; ++it) {
        config->am.zcopy_thresh[it]              = SIZE_MAX;
        config->am.sync_zcopy_thresh[it]         = SIZE_MAX;
        config->tag.eager.zcopy_thresh[it]       = SIZE_MAX;
        config->tag.eager.sync_zcopy_thresh[it]  = SIZE_MAX;
    }

    UCS_STATIC_ASSERT(UCS_MEMORY_TYPE_HOST == 0);
    for (mem_type = UCS_MEMORY_TYPE_HOST; mem_type < UCS_MEMORY_TYPE_LAST; mem_type++) {
        config->am.mem_type_zcopy_thresh[mem_type]        = SIZE_MAX;
        config->tag.eager.mem_type_zcopy_thresh[mem_type] = SIZE_MAX;
    }

    config->tag.eager.zcopy_auto_thresh = 0;
    config->am.zcopy_auto_thresh        = 0;
    config->p2p_lanes                   = 0;
    config->bcopy_thresh                = context->config.ext.bcopy_thresh;
    config->tag.lane                    = UCP_NULL_LANE;
    config->tag.proto                   = &ucp_tag_eager_proto;
    config->tag.sync_proto              = &ucp_tag_eager_sync_proto;
    config->tag.rndv.rma_thresh.remote  = SIZE_MAX;
    config->tag.rndv.rma_thresh.local   = SIZE_MAX;
    config->tag.rndv.am_thresh          = config->tag.rndv.rma_thresh;
    config->rndv.rma_thresh             = config->tag.rndv.rma_thresh;
    config->rndv.am_thresh              = config->tag.rndv.am_thresh;
    config->rndv.min_get_zcopy          = 0;
    config->rndv.max_get_zcopy          = SIZE_MAX;
    config->rndv.min_put_zcopy          = 0;
    config->rndv.max_put_zcopy          = SIZE_MAX;
    config->rndv.rkey_size              = ucp_rkey_packed_size(context,
                                                               config->key.rma_bw_md_map);
    for (lane = 0; lane < UCP_MAX_LANES; ++lane) {
        config->rndv.get_zcopy_lanes[lane] = UCP_NULL_LANE;
        config->rndv.put_zcopy_lanes[lane] = UCP_NULL_LANE;
    }

    config->rndv.rkey_ptr_dst_mds       = 0;
    config->stream.proto                = &ucp_stream_am_proto;
    config->am_u.proto                  = &ucp_am_proto;
    config->am_u.reply_proto            = &ucp_am_reply_proto;

    config->tag.offload.max_eager_short.memtype_on   = -1;
    config->tag.offload.max_eager_short.memtype_off  = -1;
    config->tag.max_eager_short.memtype_on           = -1;
    config->tag.max_eager_short.memtype_off          = -1;

    for (lane = 0; lane < config->key.num_lanes; ++lane) {
        rsc_index = config->key.lanes[lane].rsc_index;
        if (rsc_index != UCP_NULL_RESOURCE) {
            config->md_index[lane] = context->tl_rscs[rsc_index].md_index;
            if (ucp_ep_config_connect_p2p(worker, &config->key, rsc_index)) {
                config->p2p_lanes |= UCS_BIT(lane);
            }
        } else {
            config->md_index[lane] = UCP_NULL_RESOURCE;
        }
    }

    /* configuration for rndv */
    get_zcopy_lane_count = 0;
    put_zcopy_lane_count = 0;

    for (i = 0; i < UCS_MEMORY_TYPE_LAST; i++) {
        rndv_max_bw[i] = 0;
    }

    for (i = 0; (i < config->key.num_lanes) &&
                (config->key.rma_bw_lanes[i] != UCP_NULL_LANE); ++i) {
        lane      = config->key.rma_bw_lanes[i];
        rsc_index = config->key.lanes[lane].rsc_index;
        if (rsc_index == UCP_NULL_RESOURCE) {
            continue;
        }

        md_attr    = &context->tl_mds[context->tl_rscs[rsc_index].md_index].attr;
        iface_attr = ucp_worker_iface_get_attr(worker, rsc_index);
        if (iface_attr->cap.flags & UCT_IFACE_FLAG_GET_ZCOPY) {
            /* only GET Zcopy RNDV scheme supports multi-rail */
            bw = ucp_tl_iface_bandwidth(context, &iface_attr->bandwidth);
            ucs_for_each_bit(mem_type_index, md_attr->cap.reg_mem_types) {
                ucs_assert(mem_type_index < UCS_MEMORY_TYPE_LAST);
                rndv_max_bw[mem_type_index] = ucs_max(rndv_max_bw[mem_type_index], bw);
            }
        }
    }

    for (i = 0; (i < config->key.num_lanes) &&
                (config->key.rma_bw_lanes[i] != UCP_NULL_LANE); ++i) {
        lane      = config->key.rma_bw_lanes[i];
        rsc_index = config->key.lanes[lane].rsc_index;

        if (rsc_index != UCP_NULL_RESOURCE) {
            iface_attr = ucp_worker_iface_get_attr(worker, rsc_index);
            md_attr    = &context->tl_mds[context->tl_rscs[rsc_index].md_index].attr;

            /* GET Zcopy */
            if (iface_attr->cap.flags & UCT_IFACE_FLAG_GET_ZCOPY) {
                ucs_for_each_bit(mem_type_index, md_attr->cap.reg_mem_types) {
                    ucs_assert(mem_type_index < UCS_MEMORY_TYPE_LAST);
                    scale = ucp_tl_iface_bandwidth(context, &iface_attr->bandwidth) /
                            rndv_max_bw[mem_type_index];
                    if (scale < (1. / context->config.ext.multi_lane_max_ratio)) {
                        continue;
                    }

                    config->rndv.min_get_zcopy = ucs_max(config->rndv.min_get_zcopy,
                                                         iface_attr->cap.get.min_zcopy);

                    config->rndv.max_get_zcopy = ucs_min(config->rndv.max_get_zcopy,
                                                         iface_attr->cap.get.max_zcopy);
                    ucs_assert(get_zcopy_lane_count < UCP_MAX_LANES);
                    config->rndv.get_zcopy_lanes[get_zcopy_lane_count++] = lane;
                    config->rndv.scale[lane]                             = scale;
                    break;
                }
            }

            /* PUT Zcopy */
            if (iface_attr->cap.flags & UCT_IFACE_FLAG_PUT_ZCOPY) {
                config->rndv.min_put_zcopy = ucs_max(config->rndv.min_put_zcopy,
                                                     iface_attr->cap.put.min_zcopy);

                config->rndv.max_put_zcopy = ucs_min(config->rndv.max_put_zcopy,
                                                     iface_attr->cap.put.max_zcopy);
                ucs_assert(put_zcopy_lane_count < UCP_MAX_LANES);
                config->rndv.put_zcopy_lanes[put_zcopy_lane_count++] = lane;
            }
        }
    }

    if (get_zcopy_lane_count == 0) {
        /* if there are no RNDV RMA BW lanes that support GET Zcopy, reset
         * min/max values to show that the scheme is unsupported */
        config->rndv.min_get_zcopy   = SIZE_MAX;
        config->rndv.max_get_zcopy   = 0;
        config->rndv.get_zcopy_split = 0;
    } else {
        config->rndv.get_zcopy_split = config->rndv.min_get_zcopy <=
                                       (config->rndv.max_get_zcopy / 2);
    }

    if (put_zcopy_lane_count == 0) {
        /* if there are no RNDV RMA BW lanes that support PUT Zcopy, reset
         * min/max values to show that the scheme is unsupported */
        config->rndv.min_put_zcopy   = SIZE_MAX;
        config->rndv.max_put_zcopy   = 0;
        config->rndv.put_zcopy_split = 0;
    } else {
        config->rndv.put_zcopy_split = config->rndv.min_put_zcopy <=
                                       (config->rndv.max_put_zcopy / 2);
    }

    /* Rkey ptr */
    if (key->rkey_ptr_lane != UCP_NULL_LANE) {
        lane      = key->rkey_ptr_lane;
        rsc_index = config->key.lanes[lane].rsc_index;
        md_attr   = &context->tl_mds[context->tl_rscs[rsc_index].md_index].attr;
        ucs_assert_always(md_attr->cap.flags & UCT_MD_FLAG_RKEY_PTR);

        config->rndv.rkey_ptr_dst_mds =
                UCS_BIT(config->key.lanes[lane].dst_md_index);
    }

    /* Configuration for tag offload */
    if (config->key.tag_lane != UCP_NULL_LANE) {
        lane      = config->key.tag_lane;
        rsc_index = config->key.lanes[lane].rsc_index;
        if (rsc_index != UCP_NULL_RESOURCE) {
            iface_attr = ucp_worker_iface_get_attr(worker, rsc_index);
            ucp_ep_config_init_attrs(worker, rsc_index, &config->tag.eager,
                                     iface_attr->cap.tag.eager.max_short,
                                     iface_attr->cap.tag.eager.max_bcopy,
                                     iface_attr->cap.tag.eager.max_zcopy,
                                     iface_attr->cap.tag.eager.max_iov, 0,
                                     UCT_IFACE_FLAG_TAG_EAGER_SHORT,
                                     UCT_IFACE_FLAG_TAG_EAGER_BCOPY,
                                     UCT_IFACE_FLAG_TAG_EAGER_ZCOPY, 0,
                                     iface_attr->cap.tag.eager.max_bcopy);

            config->tag.offload.max_rndv_iov   = iface_attr->cap.tag.rndv.max_iov;
            config->tag.offload.max_rndv_zcopy = iface_attr->cap.tag.rndv.max_zcopy;
            config->tag.sync_proto             = &ucp_tag_offload_sync_proto;
            config->tag.proto                  = &ucp_tag_offload_proto;
            config->tag.lane                   = lane;
            max_rndv_thresh                    = iface_attr->cap.tag.eager.max_zcopy;
            max_am_rndv_thresh                 = iface_attr->cap.tag.eager.max_bcopy;
            min_rndv_thresh                    = ucp_ep_tag_offload_min_rndv_thresh(config);
            min_am_rndv_thresh                 = min_rndv_thresh;

            ucs_assert_always(iface_attr->cap.tag.rndv.max_hdr >=
                              sizeof(ucp_tag_offload_unexp_rndv_hdr_t));

            /* Must have active messages for using rendezvous */
            if (config->key.am_lane != UCP_NULL_LANE) {
                tag_lanes[0] = lane;
                ucp_ep_config_set_rndv_thresh(worker, config, tag_lanes,
                                              min_rndv_thresh, max_rndv_thresh,
                                              &config->tag.rndv.rma_thresh);

                md_attr = &context->tl_mds[context->tl_rscs[rsc_index].md_index].attr;
                ucp_ep_config_set_am_rndv_thresh(worker, iface_attr, md_attr,
                                                 config, min_am_rndv_thresh,
                                                 max_am_rndv_thresh,
                                                 &config->tag.rndv.am_thresh);
            }

            /* Max Eager short has to be set after Zcopy and RNDV thresholds */
            ucp_ep_config_set_memtype_thresh(&config->tag.offload.max_eager_short,
                                             config->tag.eager.max_short,
                                             context->num_mem_type_detect_mds);
        }
    }

    /* Configuration for active messages */
    if (config->key.am_lane != UCP_NULL_LANE) {
        lane        = config->key.am_lane;
        rsc_index   = config->key.lanes[lane].rsc_index;
        if (rsc_index != UCP_NULL_RESOURCE) {
            iface_attr = ucp_worker_iface_get_attr(worker, rsc_index);
            md_attr    = &context->tl_mds[context->tl_rscs[rsc_index].md_index].attr;
            ucp_ep_config_init_attrs(worker, rsc_index, &config->am,
                                     iface_attr->cap.am.max_short,
                                     iface_attr->cap.am.max_bcopy,
                                     iface_attr->cap.am.max_zcopy,
                                     iface_attr->cap.am.max_iov,
                                     iface_attr->cap.am.max_hdr,
                                     UCT_IFACE_FLAG_AM_SHORT,
                                     UCT_IFACE_FLAG_AM_BCOPY,
                                     UCT_IFACE_FLAG_AM_ZCOPY,
                                     sizeof(ucp_eager_hdr_t), SIZE_MAX);

            /* Calculate rendezvous thresholds which may be used by UCP AM
             * protocol. */
            if (config->key.rkey_ptr_lane != UCP_NULL_LANE) {
                rkey_ptr_lanes[0] = config->key.rkey_ptr_lane;
                ucp_ep_config_set_rndv_thresh(worker, config, rkey_ptr_lanes,
                                              iface_attr->cap.get.min_zcopy,
                                              SIZE_MAX, &config->rndv.rma_thresh);
            } else {
                ucp_ep_config_set_rndv_thresh(worker, config,
                                              config->key.rma_bw_lanes,
                                              iface_attr->cap.get.min_zcopy,
                                              SIZE_MAX, &config->rndv.rma_thresh);
            }

            ucp_ep_config_set_am_rndv_thresh(worker, iface_attr, md_attr, config,
                                             iface_attr->cap.am.min_zcopy,
                                             SIZE_MAX, &config->rndv.am_thresh);

            /* All keys must fit in RNDV packet.
             * TODO remove some MDs if they don't
             */
            ucs_assert_always(config->rndv.rkey_size <= config->am.max_bcopy);

            if (!ucp_ep_is_tag_offload_enabled(config)) {
                /* Tag offload is disabled, AM will be used for all
                 * tag-matching protocols */
                /* TODO: set threshold level based on all available lanes */

                config->tag.eager           = config->am;
                config->tag.lane            = lane;
                config->tag.rndv.am_thresh  = config->rndv.am_thresh;
                config->tag.rndv.rma_thresh = config->rndv.rma_thresh;

                if (context->config.ext.rndv_thresh != UCS_MEMUNITS_AUTO) {
                    /* adjust max_short if rndv_thresh is set externally */
                    min_rndv_thresh = ucs_min(config->tag.rndv.rma_thresh.remote,
                                              config->tag.rndv.am_thresh.remote);
                    ucp_ep_config_adjust_max_short(&config->tag.eager.max_short,
                                                   min_rndv_thresh);
                }

                /* Max Eager short has to be set after Zcopy and RNDV thresholds */
                ucp_ep_config_set_memtype_thresh(&config->tag.max_eager_short,
                                                 config->tag.eager.max_short,
                                                 context->num_mem_type_detect_mds);
            }
        } else {
            /* Stub endpoint */
            config->am.max_bcopy        = UCP_MIN_BCOPY;
            config->tag.eager.max_bcopy = UCP_MIN_BCOPY;
            config->tag.lane            = lane;
       }
    }

    memset(&config->rma, 0, sizeof(config->rma));

    rma_zcopy_thresh = ucp_ep_config_calc_rma_zcopy_thresh(worker, config,
                                                           config->key.rma_lanes);

    /* Configuration for remote memory access */
    for (lane = 0; lane < config->key.num_lanes; ++lane) {
        rma_config                   = &config->rma[lane];
        rma_config->put_zcopy_thresh = SIZE_MAX;
        rma_config->get_zcopy_thresh = SIZE_MAX;
        rma_config->max_put_short    = -1;
        rma_config->max_get_short    = -1;
        rma_config->max_put_bcopy    = SIZE_MAX;
        rma_config->max_get_bcopy    = SIZE_MAX;

        if (ucp_ep_config_get_multi_lane_prio(config->key.rma_lanes, lane) == -1) {
            continue;
        }

        rsc_index  = config->key.lanes[lane].rsc_index;

        if (rsc_index != UCP_NULL_RESOURCE) {
            iface_attr = ucp_worker_iface_get_attr(worker, rsc_index);
            /* PUT */
            if (iface_attr->cap.flags & UCT_IFACE_FLAG_PUT_SHORT) {
                rma_config->max_put_short = iface_attr->cap.put.max_short;
            }
            if (iface_attr->cap.flags & UCT_IFACE_FLAG_PUT_ZCOPY) {
                rma_config->max_put_zcopy = iface_attr->cap.put.max_zcopy;
                if (context->config.ext.zcopy_thresh == UCS_MEMUNITS_AUTO) {
                    /* TODO: Use calculated value for PUT Zcopy threshold */
                    rma_config->put_zcopy_thresh = 16384;
                } else {
                    rma_config->put_zcopy_thresh = context->config.ext.zcopy_thresh;

                    ucp_ep_config_adjust_max_short(&rma_config->max_put_short,
                                                   rma_config->put_zcopy_thresh);
                }
                rma_config->put_zcopy_thresh = ucs_max(rma_config->put_zcopy_thresh,
                                                       iface_attr->cap.put.min_zcopy);
            }
            if (iface_attr->cap.flags & UCT_IFACE_FLAG_PUT_BCOPY) {
                rma_config->max_put_bcopy = ucs_min(iface_attr->cap.put.max_bcopy,
                                                    rma_config->put_zcopy_thresh);
            }

            /* GET */
            if (iface_attr->cap.flags & UCT_IFACE_FLAG_GET_SHORT) {
                rma_config->max_get_short = iface_attr->cap.get.max_short;
            }
            if (iface_attr->cap.flags & UCT_IFACE_FLAG_GET_ZCOPY) {
                rma_config->max_get_zcopy = iface_attr->cap.get.max_zcopy;
                if (context->config.ext.zcopy_thresh == UCS_MEMUNITS_AUTO) {
                    rma_config->get_zcopy_thresh = rma_zcopy_thresh;
                } else {
                    rma_config->get_zcopy_thresh = context->config.ext.zcopy_thresh;

                    ucp_ep_config_adjust_max_short(&rma_config->max_get_short,
                                                   rma_config->get_zcopy_thresh);
                }
                rma_config->get_zcopy_thresh = ucs_max(rma_config->get_zcopy_thresh,
                                                       iface_attr->cap.get.min_zcopy);
            }
            if (iface_attr->cap.flags & UCT_IFACE_FLAG_GET_BCOPY) {
                rma_config->max_get_bcopy = ucs_min(iface_attr->cap.get.max_bcopy,
                                                    rma_config->get_zcopy_thresh);
            }
        }
    }

    status = ucp_proto_select_init(&config->proto_select);
    if (status != UCS_OK) {
        goto err_free_dst_mds;
    }

    return UCS_OK;

err_free_dst_mds:
    ucs_free(config->key.dst_md_cmpts);
err:
    return status;
}

void ucp_ep_config_cleanup(ucp_worker_h worker, ucp_ep_config_t *config)
{
    ucp_proto_select_cleanup(&config->proto_select);
    ucs_free(config->key.dst_md_cmpts);
}

static int ucp_ep_is_short_lower_thresh(ssize_t max_short,
                                        size_t thresh)
{
    return ((max_short < 0) ||
            (((size_t)max_short + 1) < thresh));
}

static void ucp_ep_config_print_tag_proto(FILE *stream, const char *name,
                                          ssize_t max_eager_short,
                                          size_t zcopy_thresh,
                                          size_t rndv_rma_thresh,
                                          size_t rndv_am_thresh)
{
    size_t max_bcopy, min_rndv, max_short;

    min_rndv  = ucs_min(rndv_rma_thresh, rndv_am_thresh);
    max_bcopy = ucs_min(zcopy_thresh, min_rndv);

    fprintf(stream, "# %23s: 0", name);

    /* print eager short */
    if (max_eager_short > 0) {
        max_short = max_eager_short;
        ucs_assert(max_short <= SSIZE_MAX);
        fprintf(stream, "..<egr/short>..%zu" , max_short + 1);
    } else if (!max_eager_short) {
        fprintf(stream, "..<egr/short>..%zu" , max_eager_short);
    }

    /* print eager bcopy */
    if (ucp_ep_is_short_lower_thresh(max_eager_short, max_bcopy) && max_bcopy) {
        fprintf(stream, "..<egr/bcopy>..");
        if (max_bcopy < SIZE_MAX) {
            fprintf(stream, "%zu", max_bcopy);
        }
    }

    /* print eager zcopy */
    if (ucp_ep_is_short_lower_thresh(max_eager_short, min_rndv) &&
        (zcopy_thresh < min_rndv)) {
        fprintf(stream, "..<egr/zcopy>..");
        if (min_rndv < SIZE_MAX) {
            fprintf(stream, "%zu", min_rndv);
        }
    }

    /* print rendezvous */
    if (min_rndv < SIZE_MAX) {
        fprintf(stream, "..<rndv>..");
    }

    fprintf(stream, "(inf)\n");
}

static void ucp_ep_config_print_rma_proto(FILE *stream, const char *name,
                                          ucp_lane_index_t lane,
                                          size_t bcopy_thresh, size_t zcopy_thresh)
{
    fprintf(stream, "# %20s[%d]: 0", name, lane);
    if (bcopy_thresh > 0) {
        fprintf(stream, "..<short>");
    }
    if (bcopy_thresh < zcopy_thresh) {
        if (bcopy_thresh > 0) {
            fprintf(stream, "..%zu", bcopy_thresh);
        }
        fprintf(stream, "..<bcopy>");
    }
    if (zcopy_thresh < SIZE_MAX) {
        if (zcopy_thresh > 0) {
            fprintf(stream, "..%zu", zcopy_thresh);
        }
        fprintf(stream, "..<zcopy>");
    }
    fprintf(stream, "..(inf)\n");
}

int ucp_ep_config_get_multi_lane_prio(const ucp_lane_index_t *lanes,
                                      ucp_lane_index_t lane)
{
    int prio;
    for (prio = 0; prio < UCP_MAX_LANES; ++prio) {
        if (lane == lanes[prio]) {
            return prio;
        }
    }
    return -1;
}

static void ucp_ep_config_cm_lane_info_str(ucp_worker_h worker,
                                           const ucp_ep_config_key_t *key,
                                           ucp_lane_index_t lane,
                                           char *buf, size_t max)
{
    ucp_context_h context        = worker->context;
    ucp_rsc_index_t cmpt_index   = worker->cms[lane].cmpt_idx;
    const ucp_tl_cmpt_t *tl_cmpt = &context->tl_cmpts[cmpt_index];

    ucs_snprintf_zero(buf, max, "lane[%d]: %2d:%s cm",
                      lane, cmpt_index, tl_cmpt->attr.name);
}

void ucp_ep_config_lane_info_str(ucp_worker_h worker,
                                 const ucp_ep_config_key_t *key,
                                 const unsigned *addr_indices,
                                 ucp_lane_index_t lane,
                                 ucp_rsc_index_t aux_rsc_index,
                                 char *buf, size_t max)
{
    ucp_context_h context = worker->context;
    uct_tl_resource_desc_t *rsc;
    ucp_rsc_index_t rsc_index;
    ucp_lane_index_t proxy_lane;
    ucp_md_index_t dst_md_index;
    ucp_rsc_index_t cmpt_index;
    unsigned path_index;
    char *p, *endp;
    char *desc_str;
    int prio;

    if (lane == key->cm_lane) {
        ucp_ep_config_cm_lane_info_str(worker, key, lane, buf, max);
        return;
    }

    p          = buf;
    endp       = buf + max;
    rsc_index  = key->lanes[lane].rsc_index;
    proxy_lane = key->lanes[lane].proxy_lane;
    rsc        = &context->tl_rscs[rsc_index].tl_rsc;

    if ((proxy_lane == lane) || (proxy_lane == UCP_NULL_LANE)) {
        if (key->lanes[lane].proxy_lane == lane) {
            desc_str = " <proxy>";
        } else {
            desc_str = "";
        }
        path_index = key->lanes[lane].path_index;
        snprintf(p, endp - p, "lane[%d]: %2d:" UCT_TL_RESOURCE_DESC_FMT ".%u md[%d]%s %-*c-> ",
                 lane, rsc_index, UCT_TL_RESOURCE_DESC_ARG(rsc), path_index,
                 context->tl_rscs[rsc_index].md_index, desc_str,
                 20 - (int)(strlen(rsc->dev_name) + strlen(rsc->tl_name) + strlen(desc_str)),
                 ' ');
        p += strlen(p);

        if (addr_indices != NULL) {
            snprintf(p, endp - p, "addr[%d].", addr_indices[lane]);
            p += strlen(p);
        }

    } else {
        snprintf(p, endp - p, "lane[%d]: proxy to lane[%d] %12c -> ", lane,
                 proxy_lane, ' ');
        p += strlen(p);
    }

    dst_md_index = key->lanes[lane].dst_md_index;
    cmpt_index   = ucp_ep_config_get_dst_md_cmpt(key, dst_md_index);
    snprintf(p, endp - p, "md[%d]/%-8s", dst_md_index,
             context->tl_cmpts[cmpt_index].attr.name);
    p += strlen(p);

    prio = ucp_ep_config_get_multi_lane_prio(key->rma_lanes, lane);
    if (prio != -1) {
        snprintf(p, endp - p, " rma#%d", prio);
        p += strlen(p);
    }

    prio = ucp_ep_config_get_multi_lane_prio(key->rma_bw_lanes, lane);
    if (prio != -1) {
        snprintf(p, endp - p, " rma_bw#%d", prio);
        p += strlen(p);
    }

    prio = ucp_ep_config_get_multi_lane_prio(key->amo_lanes, lane);
    if (prio != -1) {
        snprintf(p, endp - p, " amo#%d", prio);
        p += strlen(p);
    }

    if (key->am_lane == lane) {
        snprintf(p, endp - p, " am");
        p += strlen(p);
    }

    if (key->rkey_ptr_lane == lane) {
        snprintf(p, endp - p, " rkey_ptr");
        p += strlen(p);
    }

    prio = ucp_ep_config_get_multi_lane_prio(key->am_bw_lanes, lane);
    if (prio != -1) {
        snprintf(p, endp - p, " am_bw#%d", prio);
        p += strlen(p);
    }

    if (lane == key->tag_lane) {
        snprintf(p, endp - p, " tag_offload");
        p += strlen(p);
    }

    if (key->wireup_lane == lane) {
        snprintf(p, endp - p, " wireup");
        p += strlen(p);
        if (aux_rsc_index != UCP_NULL_RESOURCE) {
            snprintf(p, endp - p, "{" UCT_TL_RESOURCE_DESC_FMT "}",
                     UCT_TL_RESOURCE_DESC_ARG(&context->tl_rscs[aux_rsc_index].tl_rsc));
        }
    }
}

static void ucp_ep_config_print(FILE *stream, ucp_worker_h worker,
                                const ucp_ep_config_t *config,
                                const unsigned *addr_indices,
                                ucp_rsc_index_t aux_rsc_index)
{
    ucp_context_h context = worker->context;
    char lane_info[128]   = {0};
    ucp_md_index_t md_index;
    ucp_lane_index_t lane;

    for (lane = 0; lane < config->key.num_lanes; ++lane) {
        ucp_ep_config_lane_info_str(worker, &config->key, addr_indices, lane,
                                    aux_rsc_index, lane_info, sizeof(lane_info));
        fprintf(stream, "#                 %s\n", lane_info);
    }
    fprintf(stream, "#\n");

    if (context->config.features & UCP_FEATURE_TAG) {
        ucp_ep_config_print_tag_proto(stream, "tag_send",
                                      config->tag.eager.max_short,
                                      config->tag.eager.zcopy_thresh[0],
                                      config->tag.rndv.rma_thresh.remote,
                                      config->tag.rndv.am_thresh.remote);
        ucp_ep_config_print_tag_proto(stream, "tag_send_nbr",
                                      config->tag.eager.max_short,
                                      /* disable zcopy */
                                      ucs_min(config->tag.rndv.rma_thresh.local,
                                              config->tag.rndv.am_thresh.local),
                                      config->tag.rndv.rma_thresh.local,
                                      config->tag.rndv.am_thresh.local);
        ucp_ep_config_print_tag_proto(stream, "tag_send_sync",
                                      config->tag.eager.max_short,
                                      config->tag.eager.sync_zcopy_thresh[0],
                                      config->tag.rndv.rma_thresh.remote,
                                      config->tag.rndv.am_thresh.remote);
    }

     if (context->config.features & UCP_FEATURE_RMA) {
         for (lane = 0; lane < config->key.num_lanes; ++lane) {
             if (ucp_ep_config_get_multi_lane_prio(config->key.rma_lanes, lane) == -1) {
                 continue;
             }
             ucp_ep_config_print_rma_proto(stream, "put", lane,
                                           config->rma[lane].max_put_short + 1,
                                           config->rma[lane].put_zcopy_thresh);
             ucp_ep_config_print_rma_proto(stream, "get", lane, 0,
                                           config->rma[lane].get_zcopy_thresh);
         }
     }

     if (context->config.features & (UCP_FEATURE_TAG|UCP_FEATURE_RMA)) {
         fprintf(stream, "#\n");
         fprintf(stream, "# %23s: mds ", "rma_bw");
         ucs_for_each_bit(md_index, config->key.rma_bw_md_map) {
             fprintf(stream, "[%d] ", md_index);
         }
     }

     if (context->config.features & UCP_FEATURE_TAG) {
         fprintf(stream, "rndv_rkey_size %zu\n", config->rndv.rkey_size);
     }
}

void ucp_ep_print_info(ucp_ep_h ep, FILE *stream)
{
    ucp_worker_h    worker  = ep->worker;
    ucp_ep_config_t *config = ucp_ep_config(ep);
    ucp_rsc_index_t aux_rsc_index;
    ucp_lane_index_t wireup_lane;
    uct_ep_h wireup_ep;

    UCP_WORKER_THREAD_CS_ENTER_CONDITIONAL(worker);

    fprintf(stream, "#\n");
    fprintf(stream, "# UCP endpoint\n");
    fprintf(stream, "#\n");
    fprintf(stream, "#               peer: %s\n", ucp_ep_peer_name(ep));

    /* if there is a wireup lane, set aux_rsc_index to the stub ep resource */
    aux_rsc_index = UCP_NULL_RESOURCE;
    wireup_lane   = ucp_ep_config(ep)->key.wireup_lane;
    if (wireup_lane != UCP_NULL_LANE) {
        wireup_ep = ep->uct_eps[wireup_lane];
        if (ucp_wireup_ep_test(wireup_ep)) {
            aux_rsc_index = ucp_wireup_ep_get_aux_rsc_index(wireup_ep);
        }
    }

    ucp_ep_config_print(stream, worker, config, NULL, aux_rsc_index);
    fprintf(stream, "#\n");

    if (worker->context->config.ext.proto_enable) {
        ucp_proto_select_dump(worker, ep->cfg_index, UCP_WORKER_CFG_INDEX_NULL,
                              &config->proto_select, stream);
        fprintf(stream, "#\n");
    }

    UCP_WORKER_THREAD_CS_EXIT_CONDITIONAL(worker);
}

size_t ucp_ep_config_get_zcopy_auto_thresh(size_t iovcnt,
                                           const ucs_linear_func_t *reg_cost,
                                           const ucp_context_h context,
                                           double bandwidth)
{
    double zcopy_thresh;
    double bcopy_bw = context->config.ext.bcopy_bw;

    zcopy_thresh = (iovcnt * reg_cost->c) /
                   ((1.0 / bcopy_bw) - (1.0 / bandwidth) - (iovcnt * reg_cost->m));

    if (zcopy_thresh < 0.0) {
        return SIZE_MAX;
    }

    return zcopy_thresh;
}

ucp_wireup_ep_t* ucp_ep_get_cm_wireup_ep(ucp_ep_h ep)
{
    ucp_lane_index_t lane;

    if (ep->cfg_index == UCP_WORKER_CFG_INDEX_NULL) {
        return NULL;
    }

    lane = ucp_ep_get_cm_lane(ep);
    if (lane == UCP_NULL_LANE) {
        return NULL;
    }

    return ucp_wireup_ep_test(ep->uct_eps[lane]) ?
           ucs_derived_of(ep->uct_eps[lane], ucp_wireup_ep_t) : NULL;
}

uct_ep_h ucp_ep_get_cm_uct_ep(ucp_ep_h ep)
{
    ucp_lane_index_t lane;
    ucp_wireup_ep_t *wireup_ep;

    lane = ucp_ep_get_cm_lane(ep);
    if (lane == UCP_NULL_LANE) {
        return NULL;
    }

    wireup_ep = ucp_ep_get_cm_wireup_ep(ep);
    return (wireup_ep == NULL) ? ep->uct_eps[lane] : wireup_ep->super.uct_ep;
}

int ucp_ep_is_cm_local_connected(ucp_ep_h ep)
{
    return ucp_ep_has_cm_lane(ep) && (ep->flags & UCP_EP_FLAG_LOCAL_CONNECTED);
}

uint64_t ucp_ep_get_tl_bitmap(ucp_ep_h ep)
{
    uint64_t tl_bitmap = 0;
    ucp_lane_index_t lane;
    ucp_rsc_index_t rsc_idx;

    for (lane = 0; lane < ucp_ep_num_lanes(ep); ++lane) {
        if (lane == ucp_ep_get_cm_lane(ep)) {
            continue;
        }

        rsc_idx = ucp_ep_get_rsc_index(ep, lane);
        if (rsc_idx == UCP_NULL_RESOURCE) {
            continue;
        }

        tl_bitmap |= UCS_BIT(rsc_idx);
    }

    return tl_bitmap;
}

void ucp_ep_invoke_err_cb(ucp_ep_h ep, ucs_status_t status)
{
    /* Do not invoke error handler if it's not enabled */
    if ((ucp_ep_config(ep)->key.err_mode == UCP_ERR_HANDLING_MODE_NONE) ||
        /* error callback is not set */
        (ucp_ep_ext_gen(ep)->err_cb == NULL) ||
        /* the EP has been closed by user, or error callback already called */
        (ep->flags & (UCP_EP_FLAG_CLOSED | UCP_EP_FLAG_ERR_HANDLER_INVOKED))) {
        return;
    }

    ucs_assert(ep->flags & UCP_EP_FLAG_USED);
    ucs_debug("ep %p: calling user error callback %p with arg %p and status %s",
              ep, ucp_ep_ext_gen(ep)->err_cb, ucp_ep_ext_gen(ep)->user_data,
              ucs_status_string(status));
    ep->flags |= UCP_EP_FLAG_ERR_HANDLER_INVOKED;
    ucp_ep_ext_gen(ep)->err_cb(ucp_ep_ext_gen(ep)->user_data, ep, status);
}

int ucp_ep_config_test_rndv_support(const ucp_ep_config_t *config)
{
    return (config->key.err_mode == UCP_ERR_HANDLING_MODE_NONE) ||
           (config->key.cm_lane  != UCP_NULL_LANE);
}<|MERGE_RESOLUTION|>--- conflicted
+++ resolved
@@ -158,8 +158,6 @@
     return status;
 }
 
-<<<<<<< HEAD
-=======
 void ucp_ep_destroy_base(ucp_ep_h ep)
 {
     UCS_STATS_NODE_FREE(ep->stats);
@@ -167,7 +165,6 @@
     ucs_strided_alloc_put(&ep->worker->ep_alloc, ep);
 }
 
->>>>>>> fa49476c
 ucs_status_t ucp_worker_create_ep(ucp_worker_h worker, unsigned ep_init_flags,
                                   const char *peer_name, const char *message,
                                   ucp_ep_h *ep_p)
@@ -180,13 +177,10 @@
         goto err;
     }
 
-<<<<<<< HEAD
-    if (!(ep_init_flags & UCP_EP_INIT_FLAG_MEM_TYPE)) {
-        ucs_list_add_tail(&worker->all_eps, &ucp_ep_ext_gen(ep)->ep_list);
-=======
     if ((worker->context->config.ext.proto_indirect_id == UCS_CONFIG_ON) ||
         ((worker->context->config.ext.proto_indirect_id == UCS_CONFIG_AUTO) &&
-         (ep_init_flags & UCP_EP_INIT_ERR_MODE_PEER_FAILURE))) {
+         (ep_init_flags & UCP_EP_INIT_ERR_MODE_PEER_FAILURE) &&
+         !(ep_init_flags & UCP_EP_INIT_FLAG_MEM_TYPE))) {
         ep->flags |= UCP_EP_FLAG_INDIRECT_ID;
     }
 
@@ -195,10 +189,12 @@
                              &ucp_ep_ext_gen(ep)->ids->local);
     if (status != UCS_OK) {
         goto err_destroy_ep_base;
->>>>>>> fa49476c
-    }
-
-    ucs_list_add_tail(&worker->all_eps, &ucp_ep_ext_gen(ep)->ep_list);
+    }
+
+    if (!(ep_init_flags & UCP_EP_INIT_FLAG_MEM_TYPE)) {
+        ucs_list_add_tail(&worker->all_eps, &ucp_ep_ext_gen(ep)->ep_list);
+    }
+
     *ep_p = ep;
 
     return UCS_OK;
@@ -462,13 +458,8 @@
     ucs_sockaddr_str(params->sockaddr.addr, peer_name, sizeof(peer_name));
     ep_init_flags = ucp_ep_init_flags(worker, params);
 
-<<<<<<< HEAD
-    status = ucp_worker_create_ep(worker, ucp_ep_init_flags(worker, params),
-                                  peer_name, "from api call", &ep);
-=======
     status = ucp_worker_create_ep(worker, ep_init_flags, peer_name,
                                   "from api call", &ep);
->>>>>>> fa49476c
     if (status != UCS_OK) {
         goto err;
     }
