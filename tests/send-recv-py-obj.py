# Copyright (c) 2018, NVIDIA CORPORATION. All rights reserved.
# See file LICENSE for terms.
#
# Description: 2-process test that tests the functionality of sending
# and receiving contiguous python objects
#
# Server Steps:
# 1. activate listener
# 2. Obtains the coroutine that accepts incoming connection -> coro
# 3. When connection is established, first send a `str` object and
#    then receive `str` object to and from client respectively
#
# Client Steps:
# 1. Obtains the coroutine that connects to server -> coro
# 2. When connection is established, first recv a `str` object and
#    then send `str` object to and from server respectively
#
# Options include sending python object as is (contig), or string
# wrapped in strings (to workaround contiguous memory requirement) or
# strings wrapped in bytes object

import argparse
import asyncio
import reprlib
<<<<<<< HEAD

import ucp_py as ucp

msg_size = 1024


=======
import sys

import ucp_py as ucp


>>>>>>> fec6c675
def get_msg(base, obj_type):
    """
    Construct the message from bytes or a buffer_region.
    """
    if obj_type == "bytes":
        return bytes(base)
    elif obj_type == "memoryview":
        return memoryview(base)
    elif obj_type == "numpy":
        import numpy as np
<<<<<<< HEAD
        return np.frombuffer(base, dtype='u1')
    elif obj_type == "cupy":
        import cupy
        if isinstance(base, bytes):
            return cupy.asarray(memoryview(base), dtype='u1')
        else:
            return cupy.asarray(base)
    else:
        raise ValueError(obj_type)


def check(a, b, obj_type):
    """
    Check that the sent and recv'd data matches.
    """
    if obj_type in ('bytes', 'memoryview'):
        assert a == b
    elif obj_type == 'numpy':
        import numpy as np
        np.testing.assert_array_equal(a, b)
    elif obj_type == 'cupy':
        import cupy
        cupy.testing.assert_array_equal(a, b)
=======

        return np.frombuffer(base, dtype="u1")
>>>>>>> fec6c675
    else:
        raise ValueError(obj_type)


<<<<<<< HEAD
async def talk_to_client(ep, listener):
    base = b'0' * msg_size
    send_msg = get_msg(base, args.object_type)
    await ep.send_obj(send_msg)
=======
def check(a, b, obj_type):
    """
    Check that the sent and recv'd data matches.
    """
    if obj_type in ("bytes", "memoryview"):
        assert a == b
    elif obj_type == "numpy":
        import numpy as np

        np.testing.assert_array_equal(a, b)
    else:
        raise ValueError(obj_type)


async def talk_to_client(ep, listener):
    # send, recv

    print("about to send")

    base = b"0" * args.n_bytes
    send_msg = get_msg(base, args.object_type)
    dest_msg = get_msg(b"0" * args.n_bytes, args.object_type)
    await ep.send_obj(send_msg, sys.getsizeof(send_msg))
>>>>>>> fec6c675

    print("about to recv")

    if not args.blind_recv:
<<<<<<< HEAD
        recv_req = await ep.recv_obj(msg_size)
=======
        recv_req = await ep.recv_obj(dest_msg, args.n_bytes)
>>>>>>> fec6c675
        recv_msg = get_msg(recv_req.get_obj(), args.object_type)
    else:
        recv_req = await ep.recv_future()
        recv_msg = ucp.get_obj_from_msg(recv_req)

    if not args.validate:
        print("server sent: ", reprlib.repr(send_msg), type(send_msg))
        print("server recv: ", reprlib.repr(recv_msg), type(recv_msg))
    else:
        check(send_msg, recv_msg, args.object_type)

    ucp.destroy_ep(ep)
    print("talk_to_client done")
    ucp.stop_listener(listener)


async def talk_to_server(ip, port):
    # recv, send
    ep = ucp.get_endpoint(ip, port)
<<<<<<< HEAD

    if not args.blind_recv:
        recv_req = await ep.recv_obj(msg_size)
    else:
        recv_req = await ep.recv_future()

    br = recv_req.get_buffer_region()

    print("about to reply")
    await ep.send_obj(br)
=======
    dest_msg = get_msg(b"0" * args.n_bytes, args.object_type)

    if not args.blind_recv:
        recv_req = await ep.recv_obj(dest_msg, args.n_bytes)
    else:
        recv_req = await ep.recv_future()

    br = recv_req.get_obj()

    print("about to reply")
    await ep.send_obj(br, sys.getsizeof(br))
>>>>>>> fec6c675

    ucp.destroy_ep(ep)
    print("talk_to_server done")


parser = argparse.ArgumentParser()
parser.add_argument("-s", "--server", help="enter server ip")
parser.add_argument("-p", "--port", help="enter server port number")
parser.add_argument(
    "-o",
    "--object_type",
    help="Send object type. Default = bytes",
<<<<<<< HEAD
    choices=["bytes", "memoryview", "numpy", "cupy"],
    default="bytes",
)
parser.add_argument(
    "-b", "--blind_recv", help="Use blind receive. Default = false",
    action="store_true"
)
parser.add_argument(
    "-v", "--validate", help="Validate data. Default = false",
    action="store_true"
=======
    choices=["bytes"],
    default="bytes",
)
parser.add_argument(
    "-b", "--blind_recv", help="Use blind receive. Default = false", action="store_true"
)
parser.add_argument(
    "-v", "--validate", help="Validate data. Default = false", action="store_true"
)
parser.add_argument(
    '-n', '--n-bytes', help="Size of the messages (in bytes)", type=int,
    default=1024

>>>>>>> fec6c675
)
args = parser.parse_args()

# initiate ucp
init_str = ""
server = False

if args.server is None:
    server = True
else:
    server = False
    init_str = args.server


ucp.init()
loop = asyncio.get_event_loop()
# coro points to either client or server-side coroutine
if server:
    listener = ucp.start_listener(talk_to_client, is_coroutine=True)
    coro = listener.coroutine
else:
    coro = talk_to_server(init_str.encode(), int(args.port))

loop.run_until_complete(coro)

loop.close()
ucp.fin()<|MERGE_RESOLUTION|>--- conflicted
+++ resolved
@@ -22,20 +22,10 @@
 import argparse
 import asyncio
 import reprlib
-<<<<<<< HEAD
-
-import ucp_py as ucp
-
-msg_size = 1024
-
-
-=======
-import sys
 
 import ucp_py as ucp
 
 
->>>>>>> fec6c675
 def get_msg(base, obj_type):
     """
     Construct the message from bytes or a buffer_region.
@@ -46,7 +36,6 @@
         return memoryview(base)
     elif obj_type == "numpy":
         import numpy as np
-<<<<<<< HEAD
         return np.frombuffer(base, dtype='u1')
     elif obj_type == "cupy":
         import cupy
@@ -70,53 +59,19 @@
     elif obj_type == 'cupy':
         import cupy
         cupy.testing.assert_array_equal(a, b)
-=======
-
-        return np.frombuffer(base, dtype="u1")
->>>>>>> fec6c675
-    else:
-        raise ValueError(obj_type)
-
-
-<<<<<<< HEAD
-async def talk_to_client(ep, listener):
-    base = b'0' * msg_size
-    send_msg = get_msg(base, args.object_type)
-    await ep.send_obj(send_msg)
-=======
-def check(a, b, obj_type):
-    """
-    Check that the sent and recv'd data matches.
-    """
-    if obj_type in ("bytes", "memoryview"):
-        assert a == b
-    elif obj_type == "numpy":
-        import numpy as np
-
-        np.testing.assert_array_equal(a, b)
     else:
         raise ValueError(obj_type)
 
 
 async def talk_to_client(ep, listener):
-    # send, recv
-
-    print("about to send")
-
-    base = b"0" * args.n_bytes
+    base = b'0' * args.n_bytes
     send_msg = get_msg(base, args.object_type)
-    dest_msg = get_msg(b"0" * args.n_bytes, args.object_type)
-    await ep.send_obj(send_msg, sys.getsizeof(send_msg))
->>>>>>> fec6c675
+    await ep.send_obj(send_msg)
 
     print("about to recv")
 
     if not args.blind_recv:
-<<<<<<< HEAD
-        recv_req = await ep.recv_obj(msg_size)
-=======
-        recv_req = await ep.recv_obj(dest_msg, args.n_bytes)
->>>>>>> fec6c675
+        recv_req = await ep.recv_obj(args.n_bytes)
         recv_msg = get_msg(recv_req.get_obj(), args.object_type)
     else:
         recv_req = await ep.recv_future()
@@ -136,10 +91,9 @@
 async def talk_to_server(ip, port):
     # recv, send
     ep = ucp.get_endpoint(ip, port)
-<<<<<<< HEAD
 
     if not args.blind_recv:
-        recv_req = await ep.recv_obj(msg_size)
+        recv_req = await ep.recv_obj(args.n_bytes)
     else:
         recv_req = await ep.recv_future()
 
@@ -147,19 +101,6 @@
 
     print("about to reply")
     await ep.send_obj(br)
-=======
-    dest_msg = get_msg(b"0" * args.n_bytes, args.object_type)
-
-    if not args.blind_recv:
-        recv_req = await ep.recv_obj(dest_msg, args.n_bytes)
-    else:
-        recv_req = await ep.recv_future()
-
-    br = recv_req.get_obj()
-
-    print("about to reply")
-    await ep.send_obj(br, sys.getsizeof(br))
->>>>>>> fec6c675
 
     ucp.destroy_ep(ep)
     print("talk_to_server done")
@@ -172,7 +113,6 @@
     "-o",
     "--object_type",
     help="Send object type. Default = bytes",
-<<<<<<< HEAD
     choices=["bytes", "memoryview", "numpy", "cupy"],
     default="bytes",
 )
@@ -183,21 +123,10 @@
 parser.add_argument(
     "-v", "--validate", help="Validate data. Default = false",
     action="store_true"
-=======
-    choices=["bytes"],
-    default="bytes",
-)
-parser.add_argument(
-    "-b", "--blind_recv", help="Use blind receive. Default = false", action="store_true"
-)
-parser.add_argument(
-    "-v", "--validate", help="Validate data. Default = false", action="store_true"
 )
 parser.add_argument(
     '-n', '--n-bytes', help="Size of the messages (in bytes)", type=int,
-    default=1024
-
->>>>>>> fec6c675
+    default=1024,
 )
 args = parser.parse_args()
 
